--- conflicted
+++ resolved
@@ -1,4 +1,4 @@
-import type { ProjectIcon, ProjectRole, ProjectType } from '@n8n/api-types';
+import type { ProjectIcon, ProjectRelation, ProjectRole, ProjectType } from '@n8n/api-types';
 import type { Scope } from '@n8n/permissions';
 import type express from 'express';
 import type {
@@ -396,23 +396,9 @@
 		relations: ProjectRelationResponse[];
 		scopes: Scope[];
 	};
-<<<<<<< HEAD
-
-	type Get = AuthenticatedRequest<{ projectId: string }, {}>;
-	type Update = AuthenticatedRequest<
-		{ projectId: string },
-		{},
-		{ name?: string; relations?: ProjectRelationPayload[] }
-	>;
-	type Delete = AuthenticatedRequest<{ projectId: string }, {}, {}, { transferId?: string }>;
+
 	type DeleteUser = AuthenticatedRequest<{ projectId: string; id: string }, {}, {}, {}>;
-	type AddUsers = AuthenticatedRequest<
-		{ projectId: string },
-		{},
-		{ users: ProjectRelationPayload[] }
-	>;
-=======
->>>>>>> b1a40a23
+	type AddUsers = AuthenticatedRequest<{ projectId: string }, {}, { users: ProjectRelation[] }>;
 }
 
 // ----------------------------------
