<template>
	<div ref="nodeViewRootRef" :class="$style['content']">
		<div
			id="node-view-root"
			class="node-view-root do-not-select"
			data-test-id="node-view-root"
			@dragover="onDragOver"
			@drop="onDrop"
		>
			<div
				v-touch:tap="touchTap"
				class="node-view-wrapper"
				:class="workflowClasses"
				data-test-id="node-view-wrapper"
				@touchstart="mouseDown"
				@touchend="mouseUp"
				@touchmove="canvasPanning.onMouseMove"
				@mousedown="mouseDown"
				@mouseup="mouseUp"
				@contextmenu="contextMenu.open"
				@wheel="canvasStore.wheelScroll"
			>
				<div
					id="node-view-background"
					class="node-view-background"
					:style="backgroundStyle"
					data-test-id="node-view-background"
				/>
				<div
					id="node-view"
					ref="nodeViewRef"
					class="node-view"
					:style="workflowStyle"
					data-test-id="node-view"
				>
					<CanvasAddButton
						v-show="showCanvasAddButton"
						ref="canvasAddButton"
						:style="canvasAddButtonStyle"
						:show-tooltip="!containsTrigger && showTriggerMissingTooltip"
						:position="canvasStore.canvasAddButtonPosition"
						data-test-id="canvas-add-button"
						@click="showTriggerCreator(NODE_CREATOR_OPEN_SOURCES.TRIGGER_PLACEHOLDER_BUTTON)"
						@hook:mounted="canvasStore.setRecenteredCanvasAddButtonPosition"
					/>
					<Node
						v-for="nodeData in nodesToRender"
						:key="`${nodeData.id}_node`"
						:name="nodeData.name"
						:is-read-only="isReadOnlyRoute || readOnlyEnv"
						:instance="instance"
						:is-active="!!activeNode && activeNode.name === nodeData.name"
						:hide-actions="pullConnActive"
						:is-production-execution-preview="isProductionExecutionPreview"
						:workflow="currentWorkflowObject"
						:disable-pointer-events="!canOpenNDV"
						:hide-node-issues="hideNodeIssues"
						@deselect-all-nodes="deselectAllNodes"
						@deselect-node="nodeDeselectedByName"
						@node-selected="nodeSelectedByName"
						@run-workflow="onRunNode"
						@moved="onNodeMoved"
						@run="onNodeRun"
						@remove-node="(name) => removeNode(name, true)"
						@toggle-disable-node="(node) => toggleActivationNodes([node])"
					>
						<template #custom-tooltip>
							<span
								v-text="$locale.baseText('nodeView.placeholderNode.addTriggerNodeBeforeExecuting')"
							/>
						</template>
					</Node>
					<Sticky
						v-for="stickyData in stickiesToRender"
						:key="`${stickyData.id}_sticky`"
						:name="stickyData.name"
						:workflow="currentWorkflowObject"
						:is-read-only="isReadOnlyRoute || readOnlyEnv"
						:instance="instance"
						:is-active="!!activeNode && activeNode.name === stickyData.name"
						:node-view-scale="nodeViewScale"
						:grid-size="GRID_SIZE"
						:hide-actions="pullConnActive"
						@deselect-all-nodes="deselectAllNodes"
						@deselect-node="nodeDeselectedByName"
						@node-selected="nodeSelectedByName"
						@remove-node="(name) => removeNode(name, true)"
					/>
				</div>
			</div>
			<NodeDetailsView
				:read-only="isReadOnlyRoute || readOnlyEnv"
				:renaming="renamingActive"
				:is-production-execution-preview="isProductionExecutionPreview"
				@redraw-node="redrawNode"
				@switch-selected-node="onSwitchSelectedNode"
				@open-connection-node-creator="onOpenConnectionNodeCreator"
				@value-changed="valueChanged"
				@stop-execution="stopExecution"
				@save-keyboard-shortcut="onSaveKeyboardShortcut"
			/>
			<Suspense>
				<div :class="$style.setupCredentialsButtonWrapper">
					<SetupWorkflowCredentialsButton />
				</div>
			</Suspense>
			<Suspense>
				<NodeCreation
					v-if="!isReadOnlyRoute && !readOnlyEnv"
					:create-node-active="createNodeActive"
					:node-view-scale="nodeViewScale"
					@toggle-node-creator="onToggleNodeCreator"
					@add-nodes="onAddNodes"
				/>
			</Suspense>
			<Suspense>
				<CanvasControls />
			</Suspense>
			<Suspense>
				<ContextMenu @action="onContextMenuAction" />
			</Suspense>
			<div v-if="!isReadOnlyRoute && !readOnlyEnv" class="workflow-execute-wrapper">
				<span
					v-if="!isManualChatOnly"
					@mouseenter="showTriggerMissingToltip(true)"
					@mouseleave="showTriggerMissingToltip(false)"
					@click="onRunContainerClick"
				>
					<KeyboardShortcutTooltip
						:label="runButtonText"
						:shortcut="{ metaKey: true, keys: ['↵'] }"
					>
						<n8n-button
							:loading="workflowRunning"
							:label="runButtonText"
							size="large"
							icon="flask"
							type="primary"
							:disabled="isExecutionDisabled"
							data-test-id="execute-workflow-button"
							@click.stop="onRunWorkflow"
						/>
					</KeyboardShortcutTooltip>
				</span>

				<n8n-button
					v-if="containsChatNodes"
					label="Chat"
					size="large"
					icon="comment"
					type="primary"
					data-test-id="workflow-chat-button"
					@click.stop="onOpenChat"
				/>

				<n8n-icon-button
					v-if="workflowRunning === true && !executionWaitingForWebhook"
					icon="stop"
					size="large"
					class="stop-execution"
					type="secondary"
					:title="
						stopExecutionInProgress
							? $locale.baseText('nodeView.stoppingCurrentExecution')
							: $locale.baseText('nodeView.stopCurrentExecution')
					"
					:loading="stopExecutionInProgress"
					data-test-id="stop-execution-button"
					@click.stop="stopExecution"
				/>

				<n8n-icon-button
					v-if="workflowRunning === true && executionWaitingForWebhook === true"
					class="stop-execution"
					icon="stop"
					size="large"
					:title="$locale.baseText('nodeView.stopWaitingForWebhookCall')"
					type="secondary"
					data-test-id="stop-execution-waiting-for-webhook-button"
					@click.stop="stopWaitingForWebhook"
				/>

				<n8n-icon-button
					v-if="
						!isReadOnlyRoute &&
						!readOnlyEnv &&
						workflowExecution &&
						!workflowRunning &&
						!allTriggersDisabled
					"
					:title="$locale.baseText('nodeView.deletesTheCurrentExecutionData')"
					icon="trash"
					size="large"
					data-test-id="clear-execution-data-button"
					@click.stop="clearExecutionData"
				/>
			</div>
		</div>
	</div>
</template>

<script lang="ts">
import { defineAsyncComponent, defineComponent, nextTick, ref } from 'vue';
import { mapStores, storeToRefs } from 'pinia';

import type {
	Endpoint,
	Connection,
	ConnectionEstablishedParams,
	BeforeDropParams,
	ConnectionDetachedParams,
	ConnectionMovedParams,
	ComponentParameters,
} from '@jsplumb/core';
import {
	EVENT_CONNECTION,
	EVENT_CONNECTION_DETACHED,
	EVENT_CONNECTION_MOVED,
	INTERCEPT_BEFORE_DROP,
} from '@jsplumb/core';
import type { MessageBoxInputData, ElNotification } from 'element-plus';

import {
	FIRST_ONBOARDING_PROMPT_TIMEOUT,
	MAIN_HEADER_TABS,
	MODAL_CANCEL,
	MODAL_CLOSE,
	MODAL_CONFIRM,
	ONBOARDING_CALL_SIGNUP_MODAL_KEY,
	ONBOARDING_PROMPT_TIMEBOX,
	PLACEHOLDER_EMPTY_WORKFLOW_ID,
	QUICKSTART_NOTE_NAME,
	START_NODE_TYPE,
	STICKY_NODE_TYPE,
	VIEWS,
	WEBHOOK_NODE_TYPE,
	FORM_TRIGGER_NODE_TYPE,
	TRIGGER_NODE_CREATOR_VIEW,
	EnterpriseEditionFeature,
	REGULAR_NODE_CREATOR_VIEW,
	NODE_CREATOR_OPEN_SOURCES,
	CHAT_TRIGGER_NODE_TYPE,
	MANUAL_CHAT_TRIGGER_NODE_TYPE,
	WORKFLOW_LM_CHAT_MODAL_KEY,
	AI_NODE_CREATOR_VIEW,
	DRAG_EVENT_DATA_KEY,
	UPDATE_WEBHOOK_ID_NODE_TYPES,
	TIME,
} from '@/constants';

import useGlobalLinkActions from '@/composables/useGlobalLinkActions';
import { useNodeHelpers } from '@/composables/useNodeHelpers';
import useCanvasMouseSelect from '@/composables/useCanvasMouseSelect';
import { useExecutionDebugging } from '@/composables/useExecutionDebugging';
import { useTitleChange } from '@/composables/useTitleChange';
import { useDataSchema } from '@/composables/useDataSchema';
import { type ContextMenuAction, useContextMenu } from '@/composables/useContextMenu';
import { useUniqueNodeName } from '@/composables/useUniqueNodeName';
import { useI18n } from '@/composables/useI18n';
import { useMessage } from '@/composables/useMessage';
import { useToast } from '@/composables/useToast';

import NodeDetailsView from '@/components/NodeDetailsView.vue';
import ContextMenu from '@/components/ContextMenu/ContextMenu.vue';
import Node from '@/components/Node.vue';
import Sticky from '@/components/Sticky.vue';
import CanvasAddButton from './CanvasAddButton.vue';
import KeyboardShortcutTooltip from '@/components/KeyboardShortcutTooltip.vue';
import { v4 as uuid } from 'uuid';
import type {
	IConnection,
	IConnections,
	IDataObject,
	ExecutionSummary,
	INode,
	INodeConnections,
	INodeCredentialsDetails,
	INodeInputConfiguration,
	INodeTypeDescription,
	INodeTypeNameVersion,
	IPinData,
	ITaskData,
	ITelemetryTrackProperties,
	IWorkflowBase,
	Workflow,
	ConnectionTypes,
	INodeOutputConfiguration,
} from 'n8n-workflow';
import {
	deepCopy,
	jsonParse,
	NodeConnectionType,
	NodeHelpers,
	TelemetryHelpers,
} from 'n8n-workflow';
import type {
	ICredentialsResponse,
	IExecutionResponse,
	IWorkflowDb,
	IWorkflowData,
	INodeUi,
	IUpdateInformation,
	IWorkflowDataUpdate,
	XYPosition,
	ITag,
	INewWorkflowData,
	IWorkflowTemplate,
	IWorkflowToShare,
	IUser,
	INodeUpdatePropertiesInformation,
	NodeCreatorOpenSource,
	AddedNodesAndConnections,
	ToggleNodeCreatorOptions,
} from '@/Interface';

import { type Route, type RawLocation, useRouter } from 'vue-router';
import { dataPinningEventBus, nodeViewEventBus } from '@/event-bus';
import { useCanvasStore } from '@/stores/canvas.store';
import { useCollaborationStore } from '@/stores/collaboration.store';
import { useCredentialsStore } from '@/stores/credentials.store';
import { useEnvironmentsStore } from '@/stores/environments.ee.store';
import { useExternalSecretsStore } from '@/stores/externalSecrets.ee.store';
import { useHistoryStore } from '@/stores/history.store';
import { useNDVStore } from '@/stores/ndv.store';
import { useNodeCreatorStore } from '@/stores/nodeCreator.store';
import { useNodeTypesStore } from '@/stores/nodeTypes.store';
import { usePushConnectionStore } from '@/stores/pushConnection.store';
import { useRootStore } from '@/stores/n8nRoot.store';
import { useSegment } from '@/stores/segment.store';
import { useSettingsStore } from '@/stores/settings.store';
import { useTagsStore } from '@/stores/tags.store';
import { useTemplatesStore } from '@/stores/templates.store';
import { useUIStore } from '@/stores/ui.store';
import { useUsersStore } from '@/stores/users.store';
import { useWorkflowsEEStore } from '@/stores/workflows.ee.store';
import { useWorkflowsStore } from '@/stores/workflows.store';
import * as NodeViewUtils from '@/utils/nodeViewUtils';
import { getAccountAge } from '@/utils/userUtils';
import { getConnectionInfo, getNodeViewTab } from '@/utils/canvasUtils';
import {
	AddConnectionCommand,
	AddNodeCommand,
	MoveNodeCommand,
	RemoveConnectionCommand,
	RemoveNodeCommand,
	RenameNodeCommand,
	historyBus,
} from '@/models/history';
import type { BrowserJsPlumbInstance } from '@jsplumb/browser-ui';
import {
	EVENT_ENDPOINT_MOUSEOVER,
	EVENT_ENDPOINT_MOUSEOUT,
	EVENT_DRAG_MOVE,
	EVENT_CONNECTION_DRAG,
	EVENT_CONNECTION_ABORT,
	EVENT_CONNECTION_MOUSEOUT,
	EVENT_CONNECTION_MOUSEOVER,
	ready,
} from '@jsplumb/browser-ui';
import type { N8nPlusEndpoint } from '@/plugins/jsplumb/N8nPlusEndpointType';
import {
	N8nPlusEndpointType,
	EVENT_PLUS_ENDPOINT_CLICK,
} from '@/plugins/jsplumb/N8nPlusEndpointType';
import type { N8nAddInputEndpoint } from '@/plugins/jsplumb/N8nAddInputEndpointType';
import {
	EVENT_ADD_INPUT_ENDPOINT_CLICK,
	N8nAddInputEndpointType,
} from '@/plugins/jsplumb/N8nAddInputEndpointType';
import { sourceControlEventBus } from '@/event-bus/source-control';
import { getConnectorPaintStyleData, OVERLAY_ENDPOINT_ARROW_ID } from '@/utils/nodeViewUtils';
import { useViewStacks } from '@/components/Node/NodeCreator/composables/useViewStacks';
import { useExternalHooks } from '@/composables/useExternalHooks';
import { useClipboard } from '@/composables/useClipboard';
import { usePinnedData } from '@/composables/usePinnedData';
import { useSourceControlStore } from '@/stores/sourceControl.store';
import { useDeviceSupport } from 'n8n-design-system';
import { useDebounce } from '@/composables/useDebounce';
import { useExecutionsStore } from '@/stores/executions.store';
import { useCanvasPanning } from '@/composables/useCanvasPanning';
import { tryToParseNumber } from '@/utils/typesUtils';
import { useWorkflowHelpers } from '@/composables/useWorkflowHelpers';
import { useRunWorkflow } from '@/composables/useRunWorkflow';
import { useProjectsStore } from '@/features/projects/projects.store';

interface AddNodeOptions {
	position?: XYPosition;
	dragAndDrop?: boolean;
	name?: string;
}

const NodeCreation = defineAsyncComponent(
	async () => await import('@/components/Node/NodeCreation.vue'),
);
const CanvasControls = defineAsyncComponent(
	async () => await import('@/components/CanvasControls.vue'),
);
const SetupWorkflowCredentialsButton = defineAsyncComponent(
	async () =>
		await import('@/components/SetupWorkflowCredentialsButton/SetupWorkflowCredentialsButton.vue'),
);

export default defineComponent({
	name: 'NodeView',
	components: {
		NodeDetailsView,
		Node,
		Sticky,
		CanvasAddButton,
		KeyboardShortcutTooltip,
		NodeCreation,
		CanvasControls,
		ContextMenu,
		SetupWorkflowCredentialsButton,
	},
	async beforeRouteLeave(to, from, next) {
		if (
			getNodeViewTab(to) === MAIN_HEADER_TABS.EXECUTIONS ||
			from.name === VIEWS.TEMPLATE_IMPORT ||
			(getNodeViewTab(to) === MAIN_HEADER_TABS.WORKFLOW && from.name === VIEWS.EXECUTION_DEBUG)
		) {
			next();
			return;
		}
		if (this.uiStore.stateIsDirty && !this.readOnlyEnv) {
			const confirmModal = await this.confirm(
				this.$locale.baseText('generic.unsavedWork.confirmMessage.message'),
				{
					title: this.$locale.baseText('generic.unsavedWork.confirmMessage.headline'),
					type: 'warning',
					confirmButtonText: this.$locale.baseText(
						'generic.unsavedWork.confirmMessage.confirmButtonText',
					),
					cancelButtonText: this.$locale.baseText(
						'generic.unsavedWork.confirmMessage.cancelButtonText',
					),
					showClose: true,
				},
			);
			if (confirmModal === MODAL_CONFIRM) {
				// Make sure workflow id is empty when leaving the editor
				this.workflowsStore.setWorkflowId(PLACEHOLDER_EMPTY_WORKFLOW_ID);
				const saved = await this.workflowHelpers.saveCurrentWorkflow({}, false);
				if (saved) {
					await this.settingsStore.fetchPromptsData();
				}
				this.uiStore.stateIsDirty = false;

				if (from.name === VIEWS.NEW_WORKFLOW) {
					// Replace the current route with the new workflow route
					// before navigating to the new route when saving new workflow.
					await this.$router.replace(
						{ name: VIEWS.WORKFLOW, params: { name: this.currentWorkflow } },
						() => {
							// We can't use next() here since vue-router
							// would prevent the navigation with an error
							void this.$router.push(to as RawLocation);
						},
					);
				} else {
					this.collaborationStore.notifyWorkflowClosed(this.currentWorkflow);
					next();
				}
			} else if (confirmModal === MODAL_CANCEL) {
				this.collaborationStore.notifyWorkflowClosed(this.currentWorkflow);
				this.workflowsStore.setWorkflowId(PLACEHOLDER_EMPTY_WORKFLOW_ID);
				this.resetWorkspace();
				this.uiStore.stateIsDirty = false;
				next();
			}
		} else {
			this.collaborationStore.notifyWorkflowClosed(this.currentWorkflow);
			next();
		}
	},
	setup() {
		const nodeViewRootRef = ref(null);
		const nodeViewRef = ref(null);
		const onMouseMoveEnd = ref(null);
		const router = useRouter();

		const ndvStore = useNDVStore();
		const externalHooks = useExternalHooks();
		const locale = useI18n();
		const contextMenu = useContextMenu();
		const dataSchema = useDataSchema();
		const nodeHelpers = useNodeHelpers();
		const clipboard = useClipboard();
		const { activeNode } = storeToRefs(ndvStore);
		const pinnedData = usePinnedData(activeNode);
		const deviceSupport = useDeviceSupport();
		const { callDebounced } = useDebounce();
		const canvasPanning = useCanvasPanning(nodeViewRootRef, { onMouseMoveEnd });
		const workflowHelpers = useWorkflowHelpers({ router });
		const { runWorkflow, stopCurrentExecution } = useRunWorkflow({ router });

		return {
			locale,
			contextMenu,
			dataSchema,
			nodeHelpers,
			externalHooks,
			clipboard,
			pinnedData,
			deviceSupport,
			canvasPanning,
			nodeViewRootRef,
			nodeViewRef,
			onMouseMoveEnd,
			workflowHelpers,
			runWorkflow,
			stopCurrentExecution,
			callDebounced,
			...useCanvasMouseSelect(),
			...useGlobalLinkActions(),
			...useTitleChange(),
			...useToast(),
			...useMessage(),
			...useUniqueNodeName(),
			...useExecutionDebugging(),
		};
	},
	watch: {
		// Listen to route changes and load the workflow accordingly
		async $route(to: Route, from: Route) {
			this.readOnlyEnvRouteCheck();

			const currentTab = getNodeViewTab(to);
			const nodeViewNotInitialized = !this.uiStore.nodeViewInitialized;
			let workflowChanged =
				from.params.name !== to.params.name &&
				// Both 'new' and __EMPTY__ are new workflow names, so ignore them when detecting if wf changed
				!(from.params.name === 'new' && this.currentWorkflow === PLACEHOLDER_EMPTY_WORKFLOW_ID) &&
				!(from.name === VIEWS.NEW_WORKFLOW) &&
				// Also ignore if workflow id changes when saving new workflow
				to.params.action !== 'workflowSave';
			const isOpeningTemplate = to.name === VIEWS.TEMPLATE_IMPORT;

			// When entering this tab:
			if (currentTab === MAIN_HEADER_TABS.WORKFLOW || isOpeningTemplate) {
				if (workflowChanged || nodeViewNotInitialized || isOpeningTemplate) {
					this.canvasStore.startLoading();
					if (nodeViewNotInitialized) {
						const previousDirtyState = this.uiStore.stateIsDirty;
						this.resetWorkspace();
						this.uiStore.stateIsDirty = previousDirtyState;
					}
					await this.initView();
					this.canvasStore.stopLoading();
					if (this.blankRedirect) {
						this.blankRedirect = false;
					}
				}
				await this.checkAndInitDebugMode();
			}
			// Also, when landing on executions tab, check if workflow data is changed
			if (currentTab === MAIN_HEADER_TABS.EXECUTIONS) {
				workflowChanged =
					from.params.name !== to.params.name &&
					!(to.params.name === 'new' && from.params.name === undefined);
				if (workflowChanged) {
					// This will trigger node view to update next time workflow tab is opened
					this.uiStore.nodeViewInitialized = false;
				}
			}
		},
		activeNode() {
			// When a node gets set as active deactivate the create-menu
			this.createNodeActive = false;
		},
		containsTrigger(containsTrigger) {
			// Re-center CanvasAddButton if there's no triggers
			if (containsTrigger === false)
				this.canvasStore.setRecenteredCanvasAddButtonPosition(this.getNodeViewOffsetPosition);
		},
		nodeViewScale(newScale) {
			const elementRef = this.nodeViewRef as HTMLDivElement | undefined;
			if (elementRef) {
				elementRef.style.transform = `scale(${newScale})`;
			}
		},
	},
	errorCaptured: (err, vm, info) => {
		console.error('errorCaptured');
		console.error(err);
	},
	computed: {
		...mapStores(
			useCanvasStore,
			useTagsStore,
			useCredentialsStore,
			useNodeCreatorStore,
			useNodeTypesStore,
			useNDVStore,
			useRootStore,
			useSettingsStore,
			useTemplatesStore,
			useUIStore,
			useWorkflowsStore,
			useUsersStore,
			useNodeCreatorStore,
			useEnvironmentsStore,
			useWorkflowsEEStore,
			useHistoryStore,
			useExternalSecretsStore,
			useCollaborationStore,
			usePushConnectionStore,
			useSourceControlStore,
<<<<<<< HEAD
			useProjectsStore,
=======
			useExecutionsStore,
>>>>>>> a3eea3ac
		),
		nativelyNumberSuffixedDefaults(): string[] {
			return this.nodeTypesStore.nativelyNumberSuffixedDefaults;
		},
		currentUser(): IUser | null {
			return this.usersStore.currentUser;
		},
		activeNode(): INodeUi | null {
			return this.ndvStore.activeNode;
		},
		executionWaitingForWebhook(): boolean {
			return this.workflowsStore.executionWaitingForWebhook;
		},
		isDemo(): boolean {
			return this.$route.name === VIEWS.DEMO;
		},
		showCanvasAddButton(): boolean {
			return !this.isLoading && !this.containsTrigger && !this.isDemo && !this.readOnlyEnv;
		},
		lastSelectedNode(): INodeUi | null {
			return this.uiStore.getLastSelectedNode;
		},
		nodes(): INodeUi[] {
			return this.workflowsStore.allNodes;
		},
		nodesToRender(): INodeUi[] {
			return this.workflowsStore.allNodes.filter((node) => node.type !== STICKY_NODE_TYPE);
		},
		stickiesToRender(): INodeUi[] {
			return this.workflowsStore.allNodes.filter((node) => node.type === STICKY_NODE_TYPE);
		},
		runButtonText(): string {
			if (!this.workflowRunning) {
				return this.$locale.baseText('nodeView.runButtonText.executeWorkflow');
			}

			if (this.executionWaitingForWebhook) {
				return this.$locale.baseText('nodeView.runButtonText.waitingForTriggerEvent');
			}

			return this.$locale.baseText('nodeView.runButtonText.executingWorkflow');
		},
		workflowStyle(): object {
			const offsetPosition = this.uiStore.nodeViewOffsetPosition;
			return {
				left: offsetPosition[0] + 'px',
				top: offsetPosition[1] + 'px',
			};
		},
		canvasAddButtonStyle(): object {
			return {
				'pointer-events': this.createNodeActive ? 'none' : 'all',
			};
		},
		backgroundStyle(): object {
			return NodeViewUtils.getBackgroundStyles(
				this.nodeViewScale,
				this.uiStore.nodeViewOffsetPosition,
				this.isExecutionPreview,
			);
		},
		workflowClasses() {
			const returnClasses = [];
			if (this.ctrlKeyPressed || this.moveCanvasKeyPressed) {
				if (this.uiStore.nodeViewMoveInProgress) {
					returnClasses.push('move-in-process');
				} else {
					returnClasses.push('move-active');
				}
			}
			if (this.selectActive || this.ctrlKeyPressed || this.moveCanvasKeyPressed) {
				// Makes sure that nothing gets selected while select or move is active
				returnClasses.push('do-not-select');
			}

			if (this.connectionDragScope.type) {
				returnClasses.push('connection-drag-scope-active');
				returnClasses.push(`connection-drag-scope-active-type-${this.connectionDragScope.type}`);
				returnClasses.push(
					`connection-drag-scope-active-connection-${this.connectionDragScope.connection}`,
				);
			}

			return returnClasses;
		},
		workflowExecution(): IExecutionResponse | null {
			return this.workflowsStore.getWorkflowExecution;
		},
		workflowRunning(): boolean {
			return this.uiStore.isActionActive('workflowRunning');
		},
		currentWorkflow(): string {
			return this.$route.params.name || this.workflowsStore.workflowId;
		},
		workflowName(): string {
			return this.workflowsStore.workflowName;
		},
		allTriggersDisabled(): boolean {
			const disabledTriggerNodes = this.triggerNodes.filter((node) => node.disabled);
			return disabledTriggerNodes.length === this.triggerNodes.length;
		},
		triggerNodes(): INodeUi[] {
			return this.nodes.filter(
				(node) => node.type === START_NODE_TYPE || this.nodeTypesStore.isTriggerNode(node.type),
			);
		},
		containsTrigger(): boolean {
			return this.triggerNodes.length > 0;
		},
		containsChatNodes(): boolean {
			return (
				!this.executionWaitingForWebhook &&
				!!this.nodes.find(
					(node) =>
						[MANUAL_CHAT_TRIGGER_NODE_TYPE, CHAT_TRIGGER_NODE_TYPE].includes(node.type) &&
						node.disabled !== true,
				)
			);
		},
		isManualChatOnly(): boolean {
			return this.containsChatNodes && this.triggerNodes.length === 1;
		},
		isExecutionDisabled(): boolean {
			if (
				this.containsChatNodes &&
				this.triggerNodes.every((node) => node.disabled || node.type === CHAT_TRIGGER_NODE_TYPE)
			) {
				return true;
			}
			return !this.containsTrigger || this.allTriggersDisabled;
		},
		getNodeViewOffsetPosition(): XYPosition {
			return this.uiStore.nodeViewOffsetPosition;
		},
		nodeViewScale(): number {
			return this.canvasStore.nodeViewScale;
		},
		instance(): BrowserJsPlumbInstance {
			return this.canvasStore.jsPlumbInstance;
		},
		isLoading(): boolean {
			return this.canvasStore.isLoading;
		},
		currentWorkflowObject(): Workflow {
			return this.workflowsStore.getCurrentWorkflow();
		},
		readOnlyEnv(): boolean {
			return this.sourceControlStore.preferences.branchReadOnly;
		},
		isReadOnlyRoute() {
			return this.$route?.meta?.readOnlyCanvas === true;
		},
		currentProjectId(): string | undefined {
			const projectId = this.workflowsStore.getWorkflowById(this.currentWorkflow)?.homeProject?.id;
			return (
				projectId ?? this.projectsStore.currentProjectId ?? this.projectsStore.personalProject?.id
			);
		},
	},
	data() {
		return {
			GRID_SIZE: NodeViewUtils.GRID_SIZE,
			STICKY_NODE_TYPE,
			createNodeActive: false,
			lastClickPosition: [450, 450] as XYPosition,
			ctrlKeyPressed: false,
			moveCanvasKeyPressed: false,
			stopExecutionInProgress: false,
			blankRedirect: false,
			credentialsUpdated: false,
			pullConnActiveNodeName: null as string | null,
			pullConnActive: false,
			dropPrevented: false,
			connectionDragScope: {
				type: null,
				connection: null,
			} as { type: string | null; connection: 'source' | 'target' | null },
			renamingActive: false,
			showStickyButton: false,
			isExecutionPreview: false,
			showTriggerMissingTooltip: false,
			workflowData: null as INewWorkflowData | null,
			activeConnection: null as null | Connection,
			isInsertingNodes: false,
			isProductionExecutionPreview: false,
			enterTimer: undefined as undefined | ReturnType<typeof setTimeout>,
			exitTimer: undefined as undefined | ReturnType<typeof setTimeout>,
			readOnlyNotification: null as null | typeof ElNotification,
			// jsplumb automatically deletes all loose connections which is in turn recorded
			// in undo history as a user action.
			// This should prevent automatically removed connections from populating undo stack
			suspendRecordingDetachedConnections: false,
			NODE_CREATOR_OPEN_SOURCES,
			eventsAttached: false,
			unloadTimeout: undefined as undefined | ReturnType<typeof setTimeout>,
			canOpenNDV: true,
			hideNodeIssues: false,
		};
	},
	async mounted() {
		// To be refactored (unref) when migrating to composition API
		this.onMouseMoveEnd = this.mouseUp;

		this.resetWorkspace();
		this.canvasStore.initInstance(this.nodeViewRef as HTMLElement);
		this.titleReset();
		window.addEventListener('message', this.onPostMessageReceived);

		this.clipboard.onPaste.value = this.onClipboardPasteEvent;

		this.canvasStore.startLoading();

		const loadPromises = (() => {
			if (this.settingsStore.isPreviewMode && this.isDemo) return [];
			const promises = [this.loadActiveWorkflows(), this.loadCredentialTypes()];
			if (this.settingsStore.isEnterpriseFeatureEnabled(EnterpriseEditionFeature.Variables)) {
				promises.push(this.loadVariables());
			}
			if (this.settingsStore.isEnterpriseFeatureEnabled(EnterpriseEditionFeature.ExternalSecrets)) {
				promises.push(this.loadSecrets());
			}
			return promises;
		})();

		if (this.nodeTypesStore.allNodeTypes.length === 0) {
			loadPromises.push(this.loadNodeTypes());
		}

		try {
			await Promise.all(loadPromises);
		} catch (error) {
			this.showError(
				error,
				this.$locale.baseText('nodeView.showError.mounted1.title'),
				this.$locale.baseText('nodeView.showError.mounted1.message') + ':',
			);
			return;
		}

		ready(async () => {
			try {
				try {
					this.bindCanvasEvents();
				} catch {} // This will break if mounted after jsplumb has been initiated from executions preview, so continue if it breaks
				await this.initView();
				if (window.parent) {
					window.parent.postMessage(
						JSON.stringify({ command: 'n8nReady', version: this.rootStore.versionCli }),
						'*',
					);
				}
			} catch (error) {
				this.showError(
					error,
					this.$locale.baseText('nodeView.showError.mounted2.title'),
					this.$locale.baseText('nodeView.showError.mounted2.message') + ':',
				);
			}
			this.canvasStore.stopLoading();

			setTimeout(() => {
				void this.usersStore.showPersonalizationSurvey();
				this.addPinDataConnections(this.workflowsStore.pinnedWorkflowData || ({} as IPinData));
			}, 0);
		});

		// TODO: This currently breaks since front-end hooks are still not updated to work with pinia store
		void this.externalHooks.run('nodeView.mount').catch((e) => {});

		if (
			this.currentUser?.personalizationAnswers !== null &&
			this.settingsStore.onboardingCallPromptEnabled &&
			this.currentUser &&
			getAccountAge(this.currentUser) <= ONBOARDING_PROMPT_TIMEBOX
		) {
			const onboardingResponse = await this.uiStore.getNextOnboardingPrompt();
			const promptTimeout =
				onboardingResponse?.toast_sequence_number === 1 ? FIRST_ONBOARDING_PROMPT_TIMEOUT : 1000;

			if (onboardingResponse?.title && onboardingResponse?.description) {
				setTimeout(async () => {
					this.showToast({
						type: 'info',
						title: onboardingResponse.title,
						message: onboardingResponse.description,
						duration: 0,
						customClass: 'clickable',
						closeOnClick: true,
						onClick: () => {
							this.$telemetry.track('user clicked onboarding toast', {
								seq_num: onboardingResponse.toast_sequence_number,
								title: onboardingResponse.title,
								description: onboardingResponse.description,
							});
							this.uiStore.openModal(ONBOARDING_CALL_SIGNUP_MODAL_KEY);
						},
					});
				}, promptTimeout);
			}
		}

		sourceControlEventBus.on('pull', this.onSourceControlPull);

		this.registerCustomAction({
			key: 'openNodeDetail',
			action: ({ node }: { node: string }) => {
				this.nodeSelectedByName(node, true);
			},
		});

		this.registerCustomAction({
			key: 'openSelectiveNodeCreator',
			action: this.openSelectiveNodeCreator,
		});

		this.readOnlyEnvRouteCheck();
		this.canvasStore.isDemo = this.isDemo;
	},
	activated() {
		const openSideMenu = this.uiStore.addFirstStepOnLoad;
		if (openSideMenu) {
			this.showTriggerCreator(NODE_CREATOR_OPEN_SOURCES.TRIGGER_PLACEHOLDER_BUTTON);
		}
		this.uiStore.addFirstStepOnLoad = false;
		this.bindCanvasEvents();
		document.addEventListener('keydown', this.keyDown);
		document.addEventListener('keyup', this.keyUp);
		window.addEventListener('message', this.onPostMessageReceived);
		window.addEventListener('pageshow', this.onPageShow);

		nodeViewEventBus.on('newWorkflow', this.newWorkflow);
		nodeViewEventBus.on('importWorkflowData', this.onImportWorkflowDataEvent);
		nodeViewEventBus.on('importWorkflowUrl', this.onImportWorkflowUrlEvent);
		nodeViewEventBus.on('openChat', this.onOpenChat);
		historyBus.on('nodeMove', this.onMoveNode);
		historyBus.on('revertAddNode', this.onRevertAddNode);
		historyBus.on('revertRemoveNode', this.onRevertRemoveNode);
		historyBus.on('revertAddConnection', this.onRevertAddConnection);
		historyBus.on('revertRemoveConnection', this.onRevertRemoveConnection);
		historyBus.on('revertRenameNode', this.onRevertNameChange);
		historyBus.on('enableNodeToggle', this.onRevertEnableToggle);

		dataPinningEventBus.on('pin-data', this.addPinDataConnections);
		dataPinningEventBus.on('unpin-data', this.removePinDataConnections);
		nodeViewEventBus.on('saveWorkflow', this.saveCurrentWorkflowExternal);

		this.canvasStore.isDemo = this.isDemo;
	},
	deactivated() {
		this.unbindCanvasEvents();
		document.removeEventListener('keydown', this.keyDown);
		document.removeEventListener('keyup', this.keyUp);
		window.removeEventListener('message', this.onPostMessageReceived);
		window.removeEventListener('beforeunload', this.onBeforeUnload);
		window.removeEventListener('pageshow', this.onPageShow);

		nodeViewEventBus.off('newWorkflow', this.newWorkflow);
		nodeViewEventBus.off('importWorkflowData', this.onImportWorkflowDataEvent);
		nodeViewEventBus.off('importWorkflowUrl', this.onImportWorkflowUrlEvent);
		nodeViewEventBus.off('openChat', this.onOpenChat);
		historyBus.off('nodeMove', this.onMoveNode);
		historyBus.off('revertAddNode', this.onRevertAddNode);
		historyBus.off('revertRemoveNode', this.onRevertRemoveNode);
		historyBus.off('revertAddConnection', this.onRevertAddConnection);
		historyBus.off('revertRemoveConnection', this.onRevertRemoveConnection);
		historyBus.off('revertRenameNode', this.onRevertNameChange);
		historyBus.off('enableNodeToggle', this.onRevertEnableToggle);

		dataPinningEventBus.off('pin-data', this.addPinDataConnections);
		dataPinningEventBus.off('unpin-data', this.removePinDataConnections);
		nodeViewEventBus.off('saveWorkflow', this.saveCurrentWorkflowExternal);
	},
	beforeMount() {
		if (!this.isDemo) {
			this.pushStore.pushConnect();
		}
	},
	beforeUnmount() {
		// Make sure the event listeners get removed again else we
		// could add up with them registered multiple times
		document.removeEventListener('keydown', this.keyDown);
		document.removeEventListener('keyup', this.keyUp);
		this.unregisterCustomAction('showNodeCreator');
		this.unregisterCustomAction('openNodeDetail');
		this.unregisterCustomAction('openSelectiveNodeCreator');

		if (!this.isDemo) {
			this.pushStore.pushDisconnect();
		}

		this.resetWorkspace();
		this.instance.unbind();
		this.instance.destroy();
		this.uiStore.stateIsDirty = false;
		this.workflowsStore.resetChatMessages();
		window.removeEventListener('message', this.onPostMessageReceived);
		nodeViewEventBus.off('newWorkflow', this.newWorkflow);
		nodeViewEventBus.off('importWorkflowData', this.onImportWorkflowDataEvent);
		nodeViewEventBus.off('importWorkflowUrl', this.onImportWorkflowUrlEvent);
		this.workflowsStore.setWorkflowId(PLACEHOLDER_EMPTY_WORKFLOW_ID);
		sourceControlEventBus.off('pull', this.onSourceControlPull);
	},
	methods: {
		async openSelectiveNodeCreator({
			connectiontype,
			node,
			creatorview,
		}: {
			connectiontype: ConnectionTypes;
			node: string;
			creatorview?: string;
		}) {
			const nodeName = node ?? this.ndvStore.activeNodeName;
			const nodeData = nodeName ? this.workflowsStore.getNodeByName(nodeName) : null;

			this.ndvStore.activeNodeName = null;
			await this.redrawNode(node);
			// Wait for UI to update
			setTimeout(() => {
				if (creatorview) {
					this.onToggleNodeCreator({
						createNodeActive: true,
						nodeCreatorView: creatorview,
					});
				} else if (connectiontype && nodeData) {
					this.insertNodeAfterSelected({
						index: 0,
						endpointUuid: `${nodeData.id}-input${connectiontype}0`,
						eventSource: NODE_CREATOR_OPEN_SOURCES.NOTICE_ERROR_MESSAGE,
						outputType: connectiontype,
						sourceId: nodeData.id,
					});
				}
			});
		},
		editAllowedCheck(): boolean {
			if (this.readOnlyNotification?.visible) {
				return;
			}
			if (this.isReadOnlyRoute || this.readOnlyEnv) {
				this.readOnlyNotification = this.showMessage({
					title: this.$locale.baseText(
						this.readOnlyEnv
							? `readOnlyEnv.showMessage.${this.isReadOnlyRoute ? 'executions' : 'workflows'}.title`
							: 'readOnly.showMessage.executions.title',
					),
					message: this.$locale.baseText(
						this.readOnlyEnv
							? `readOnlyEnv.showMessage.${
									this.isReadOnlyRoute ? 'executions' : 'workflows'
								}.message`
							: 'readOnly.showMessage.executions.message',
					),
					type: 'info',
					dangerouslyUseHTMLString: true,
				});

				return false;
			}
			return true;
		},
		showTriggerMissingToltip(isVisible: boolean) {
			this.showTriggerMissingTooltip = isVisible;
		},
		onRunNode(nodeName: string, source: string) {
			const node = this.workflowsStore.getNodeByName(nodeName);
			const telemetryPayload = {
				node_type: node ? node.type : null,
				workflow_id: this.workflowsStore.workflowId,
				source: 'canvas',
				push_ref: this.ndvStore.pushRef,
			};
			this.$telemetry.track('User clicked execute node button', telemetryPayload);
			void this.externalHooks.run('nodeView.onRunNode', telemetryPayload);
			void this.runWorkflow({ destinationNode: nodeName, source });
		},
		async onOpenChat() {
			const telemetryPayload = {
				workflow_id: this.workflowsStore.workflowId,
			};
			this.$telemetry.track('User clicked chat open button', telemetryPayload);
			void this.externalHooks.run('nodeView.onOpenChat', telemetryPayload);
			this.uiStore.openModal(WORKFLOW_LM_CHAT_MODAL_KEY);
		},
		async onRunWorkflow() {
			void this.workflowHelpers.getWorkflowDataToSave().then((workflowData) => {
				const telemetryPayload = {
					workflow_id: this.workflowsStore.workflowId,
					node_graph_string: JSON.stringify(
						TelemetryHelpers.generateNodesGraph(
							workflowData as IWorkflowBase,
							this.workflowHelpers.getNodeTypes(),
							{ isCloudDeployment: this.settingsStore.isCloudDeployment },
						).nodeGraph,
					),
				};
				this.$telemetry.track('User clicked execute workflow button', telemetryPayload);
				void this.externalHooks.run('nodeView.onRunWorkflow', telemetryPayload);
			});

			await this.runWorkflow({});
			this.refreshEndpointsErrorsState();
		},
		resetEndpointsErrors() {
			const allEndpoints = Object.values(this.instance.getManagedElements()).flatMap(
				(el) => el.endpoints,
			);

			allEndpoints
				.filter((endpoint) => endpoint?.endpoint.type === N8nAddInputEndpointType)
				.forEach((endpoint) => {
					const n8nAddInputEndpoint = endpoint?.endpoint as N8nAddInputEndpoint;
					if (n8nAddInputEndpoint && (endpoint?.connections ?? []).length > 0) {
						n8nAddInputEndpoint.resetError();
					}
				});
		},
		refreshEndpointsErrorsState() {
			const nodeIssues = this.workflowsStore.allNodes.filter((n) => n.issues);
			// Set input color to red if there are issues
			this.resetEndpointsErrors();
			nodeIssues.forEach((node) => {
				const managedNode = this.instance.getManagedElement(node.id);
				const endpoints = this.instance.getEndpoints(managedNode);

				Object.keys(node?.issues?.input ?? {}).forEach((connectionType) => {
					const inputEndpointsWithIssues = endpoints.filter(
						(e) => e._defaultType.scope === connectionType,
					);
					inputEndpointsWithIssues.forEach((endpoint) => {
						const n8nAddInputEndpoint = endpoint?.endpoint as N8nAddInputEndpoint;
						if (n8nAddInputEndpoint) {
							n8nAddInputEndpoint.setError();
						}
					});
				});
			});
		},
		onRunContainerClick() {
			if (this.containsTrigger && !this.allTriggersDisabled) return;

			const message =
				this.containsTrigger && this.allTriggersDisabled
					? this.$locale.baseText('nodeView.addOrEnableTriggerNode')
					: this.$locale.baseText('nodeView.addATriggerNodeFirst');

			this.registerCustomAction({
				key: 'showNodeCreator',
				action: () =>
					this.showTriggerCreator(NODE_CREATOR_OPEN_SOURCES.NO_TRIGGER_EXECUTION_TOOLTIP),
			});

			const notice = this.showMessage({
				type: 'info',
				title: this.$locale.baseText('nodeView.cantExecuteNoTrigger'),
				message,
				duration: 3000,
				onClick: () =>
					setTimeout(() => {
						// Close the creator panel if user clicked on the link
						if (this.createNodeActive) notice.close();
					}, 0),
				dangerouslyUseHTMLString: true,
			});
		},
		clearExecutionData() {
			this.workflowsStore.workflowExecutionData = null;
			this.nodeHelpers.updateNodesExecutionIssues();
		},
		async onSaveKeyboardShortcut(e: KeyboardEvent) {
			let saved = await this.workflowHelpers.saveCurrentWorkflow();
			if (saved) {
				await this.settingsStore.fetchPromptsData();

				if (this.$route.name === VIEWS.EXECUTION_DEBUG) {
					await this.$router.replace({
						name: VIEWS.WORKFLOW,
						params: { name: this.currentWorkflow },
					});
				}
			}
			if (this.activeNode) {
				// If NDV is open, save will not work from editable input fields
				// so don't show success message if this is true
				if (e.target instanceof HTMLInputElement) {
					saved = e.target.readOnly;
				} else {
					saved = true;
				}
				if (saved) {
					this.showMessage({
						title: this.$locale.baseText('generic.workflowSaved'),
						type: 'success',
					});
				}
			}
		},
		showTriggerCreator(source: NodeCreatorOpenSource) {
			if (this.createNodeActive) return;
			this.nodeCreatorStore.setSelectedView(TRIGGER_NODE_CREATOR_VIEW);
			this.nodeCreatorStore.setShowScrim(true);
			this.onToggleNodeCreator({ source, createNodeActive: true });
		},
		async openExecution(executionId: string) {
			this.canvasStore.startLoading();
			this.resetWorkspace();
			let data: IExecutionResponse | undefined;
			try {
				data = await this.workflowsStore.getExecution(executionId);
			} catch (error) {
				this.showError(error, this.$locale.baseText('nodeView.showError.openExecution.title'));
				return;
			}
			if (data === undefined) {
				throw new Error(`Execution with id "${executionId}" could not be found!`);
			}
			this.workflowsStore.setWorkflowName({
				newName: data.workflowData.name,
				setStateDirty: false,
			});
			this.workflowsStore.setWorkflowId(PLACEHOLDER_EMPTY_WORKFLOW_ID);
			this.workflowsStore.setWorkflowExecutionData(data);
			if (data.workflowData.pinData) {
				this.workflowsStore.setWorkflowPinData(data.workflowData.pinData);
			}

			if (data.workflowData.sharedWithProjects) {
				this.workflowsEEStore.setWorkflowSharedWith({
					workflowId: data.workflowData.id,
					sharedWithProjects: data.workflowData.sharedWithProjects,
				});
			}

			if (data.workflowData.usedCredentials) {
				this.workflowsStore.setUsedCredentials(data.workflowData.usedCredentials);
			}

			await this.addNodes(
				deepCopy(data.workflowData.nodes),
				deepCopy(data.workflowData.connections),
			);
			await this.$nextTick();
			this.canvasStore.zoomToFit();
			this.uiStore.stateIsDirty = false;
			void this.externalHooks.run('execution.open', {
				workflowId: data.workflowData.id,
				workflowName: data.workflowData.name,
				executionId,
			});
			this.$telemetry.track('User opened read-only execution', {
				workflow_id: data.workflowData.id,
				execution_mode: data.mode,
				execution_finished: data.finished,
			});

			if (!data.finished && data.data?.resultData?.error) {
				// Check if any node contains an error
				let nodeErrorFound = false;
				if (data.data.resultData.runData) {
					const runData = data.data.resultData.runData;
					errorCheck: for (const nodeName of Object.keys(runData)) {
						for (const taskData of runData[nodeName]) {
							if (taskData.error) {
								nodeErrorFound = true;
								break errorCheck;
							}
						}
					}
				}

				if (!nodeErrorFound && data.data.resultData.error.stack) {
					// Display some more information for now in console to make debugging easier
					console.error(`Execution ${executionId} error:`);
					console.error(data.data.resultData.error.stack);
					this.showMessage({
						title: this.$locale.baseText('nodeView.showError.workflowError'),
						message: data.data.resultData.error.message,
						type: 'error',
						duration: 0,
					});
				}
			}
			if ((data as ExecutionSummary).waitTill) {
				this.showMessage({
					title: this.$locale.baseText('nodeView.thisExecutionHasntFinishedYet'),
					message: `<a data-action="reload">${this.$locale.baseText(
						'nodeView.refresh',
					)}</a> ${this.$locale.baseText(
						'nodeView.toSeeTheLatestStatus',
					)}.<br/> <a href="https://docs.n8n.io/integrations/builtin/core-nodes/n8n-nodes-base.wait/" target="_blank">${this.$locale.baseText(
						'nodeView.moreInfo',
					)}</a>`,
					type: 'warning',
					duration: 0,
				});
			}
			this.canvasStore.stopLoading();
		},
		async importWorkflowExact(data: { workflow: IWorkflowDataUpdate }) {
			if (!data.workflow.nodes || !data.workflow.connections) {
				throw new Error('Invalid workflow object');
			}
			this.resetWorkspace();
			data.workflow.nodes = NodeViewUtils.getFixedNodesList(data.workflow.nodes);

			await this.addNodes(data.workflow.nodes as INodeUi[], data.workflow.connections);

			if (data.workflow.pinData) {
				this.workflowsStore.setWorkflowPinData(data.workflow.pinData);
			}
			await this.$nextTick();
			this.canvasStore.zoomToFit();
		},
		async openWorkflowTemplate(templateId: string) {
			this.canvasStore.startLoading();
			this.canvasStore.setLoadingText(this.$locale.baseText('nodeView.loadingTemplate'));
			this.resetWorkspace();

			this.workflowsStore.currentWorkflowExecutions = [];
			this.executionsStore.activeExecution = null;

			let data: IWorkflowTemplate | undefined;
			try {
				void this.externalHooks.run('template.requested', { templateId });
				data = await this.templatesStore.getFixedWorkflowTemplate(templateId);

				if (!data) {
					throw new Error(
						this.$locale.baseText('nodeView.workflowTemplateWithIdCouldNotBeFound', {
							interpolate: { templateId },
						}),
					);
				}
			} catch (error) {
				this.showError(error, this.$locale.baseText('nodeView.couldntImportWorkflow'));
				await this.$router.replace({ name: VIEWS.NEW_WORKFLOW });
				return;
			}

			this.$telemetry.track(
				'User inserted workflow template',
				{
					source: 'workflow',
					template_id: tryToParseNumber(templateId),
					wf_template_repo_session_id: this.templatesStore.previousSessionId,
				},
				{
					withPostHog: true,
				},
			);

			this.blankRedirect = true;
			await this.$router.replace({ name: VIEWS.NEW_WORKFLOW, query: { templateId } });

			await this.addNodes(data.workflow.nodes, data.workflow.connections);
			this.workflowData =
				(await this.workflowsStore.getNewWorkflowData(
					data.name,
					this.projectsStore.currentProjectId,
				)) || {};
			this.workflowsStore.addToWorkflowMetadata({ templateId });
			await this.$nextTick();
			this.canvasStore.zoomToFit();
			this.uiStore.stateIsDirty = true;

			void this.externalHooks.run('template.open', {
				templateId,
				templateName: data.name,
				workflow: data.workflow,
			});
			this.canvasStore.stopLoading();
		},
		async openWorkflow(workflow: IWorkflowDb) {
			this.canvasStore.startLoading();

			const selectedExecution = this.executionsStore.activeExecution;

			this.resetWorkspace();

			this.workflowsStore.addWorkflow(workflow);
			this.workflowsStore.setActive(workflow.active || false);
			this.workflowsStore.setWorkflowId(workflow.id);
			this.workflowsStore.setWorkflowName({ newName: workflow.name, setStateDirty: false });
			this.workflowsStore.setWorkflowSettings(workflow.settings || {});
			this.workflowsStore.setWorkflowPinData(workflow.pinData || {});
			this.workflowsStore.setWorkflowVersionId(workflow.versionId);
			this.workflowsStore.setWorkflowMetadata(workflow.meta);

			if (workflow.sharedWithProjects) {
				this.workflowsEEStore.setWorkflowSharedWith({
					workflowId: workflow.id,
					sharedWithProjects: workflow.sharedWithProjects,
				});
			}

			if (workflow.usedCredentials) {
				this.workflowsStore.setUsedCredentials(workflow.usedCredentials);
			}

			const tags = (workflow.tags || []) as ITag[];
			const tagIds = tags.map((tag) => tag.id);
			this.workflowsStore.setWorkflowTagIds(tagIds || []);
			this.tagsStore.upsertTags(tags);

			await this.addNodes(workflow.nodes, workflow.connections);

			if (!this.credentialsUpdated) {
				this.uiStore.stateIsDirty = false;
			}
			this.canvasStore.zoomToFit();
			void this.externalHooks.run('workflow.open', {
				workflowId: workflow.id,
				workflowName: workflow.name,
			});
			if (selectedExecution?.workflowId !== workflow.id) {
				this.executionsStore.activeExecution = null;
				this.workflowsStore.currentWorkflowExecutions = [];
			} else {
				this.executionsStore.activeExecution = selectedExecution;
			}
			this.canvasStore.stopLoading();
			this.collaborationStore.notifyWorkflowOpened(workflow.id);
		},
		touchTap(e: MouseEvent | TouchEvent) {
			if (this.deviceSupport.isTouchDevice) {
				this.mouseDown(e);
			}
		},
		mouseDown(e: MouseEvent | TouchEvent) {
			// Save the location of the mouse click
			this.lastClickPosition = this.getMousePositionWithinNodeView(e);
			if (e instanceof MouseEvent && e.button === 1) {
				this.moveCanvasKeyPressed = true;
			}

			this.mouseDownMouseSelect(e as MouseEvent, this.moveCanvasKeyPressed);
			this.canvasPanning.onMouseDown(e as MouseEvent, this.moveCanvasKeyPressed);

			// Hide the node-creator
			this.createNodeActive = false;
		},
		mouseUp(e: MouseEvent) {
			if (e.button === 1) {
				this.moveCanvasKeyPressed = false;
			}
			this.mouseUpMouseSelect(e);
			this.canvasPanning.onMouseUp(e);
		},
		keyUp(e: KeyboardEvent) {
			if (e.key === this.deviceSupport.controlKeyCode) {
				this.ctrlKeyPressed = false;
			}
			if (e.key === ' ') {
				this.moveCanvasKeyPressed = false;
			}
		},
		async keyDown(e: KeyboardEvent) {
			this.contextMenu.close();

			const ctrlModifier = this.deviceSupport.isCtrlKeyPressed(e) && !e.shiftKey && !e.altKey;
			const shiftModifier = e.shiftKey && !e.altKey && !this.deviceSupport.isCtrlKeyPressed(e);
			const ctrlAltModifier = this.deviceSupport.isCtrlKeyPressed(e) && e.altKey && !e.shiftKey;
			const noModifierKeys = !this.deviceSupport.isCtrlKeyPressed(e) && !e.shiftKey && !e.altKey;
			const readOnly = this.isReadOnlyRoute || this.readOnlyEnv;

			if (e.key === 's' && ctrlModifier && !readOnly) {
				e.stopPropagation();
				e.preventDefault();

				if (this.isReadOnlyRoute || this.readOnlyEnv) {
					return;
				}

				void this.callDebounced(this.onSaveKeyboardShortcut, { debounceTime: 1000 }, e);

				return;
			}

			// @ts-ignore
			const path = e.path || (e.composedPath && e.composedPath());

			// Check if the keys got emitted from a message box or from something
			// else which should ignore the default keybindings
			for (const element of path) {
				if (
					element.className &&
					typeof element.className === 'string' &&
					element.className.includes('ignore-key-press')
				) {
					return;
				}
			}

			// el-dialog or el-message-box element is open
			if (window.document.body.classList.contains('el-popup-parent--hidden')) {
				return;
			}

			if (e.key === 'Escape' && noModifierKeys) {
				this.createNodeActive = false;
				if (this.activeNode) {
					void this.externalHooks.run('dataDisplay.nodeEditingFinished');
					this.ndvStore.activeNodeName = null;
				}

				return;
			}

			// node modal is open
			if (this.activeNode) {
				return;
			}

			const selectedNodes = this.uiStore.getSelectedNodes
				.map((node) => node && this.workflowsStore.getNodeByName(node.name))
				.filter((node) => !!node) as INode[];

			if (e.key === 'd' && noModifierKeys && !readOnly) {
				void this.callDebounced(this.toggleActivationNodes, { debounceTime: 350 }, selectedNodes);
			} else if (e.key === 'd' && ctrlModifier && !readOnly) {
				if (selectedNodes.length > 0) {
					e.preventDefault();
					void this.duplicateNodes(selectedNodes);
				}
			} else if (e.key === 'p' && noModifierKeys && !readOnly) {
				if (selectedNodes.length > 0) {
					e.preventDefault();
					this.togglePinNodes(selectedNodes, 'keyboard-shortcut');
				}
			} else if ((e.key === 'Delete' || e.key === 'Backspace') && noModifierKeys && !readOnly) {
				e.stopPropagation();
				e.preventDefault();

				void this.callDebounced(this.deleteNodes, { debounceTime: 500 }, selectedNodes);
			} else if (e.key === 'Tab' && noModifierKeys && !readOnly) {
				this.onToggleNodeCreator({
					source: NODE_CREATOR_OPEN_SOURCES.TAB,
					createNodeActive: !this.createNodeActive && !this.isReadOnlyRoute && !this.readOnlyEnv,
				});
			} else if (e.key === 'Enter' && ctrlModifier && !readOnly) {
				void this.onRunWorkflow();
			} else if (e.key === 'S' && shiftModifier && !readOnly) {
				void this.onAddNodes({ nodes: [{ type: STICKY_NODE_TYPE }], connections: [] });
			} else if (e.key === this.deviceSupport.controlKeyCode) {
				this.ctrlKeyPressed = true;
			} else if (e.key === ' ') {
				this.moveCanvasKeyPressed = true;
			} else if (e.key === 'F2' && noModifierKeys && !readOnly) {
				const lastSelectedNode = this.lastSelectedNode;
				if (lastSelectedNode !== null && lastSelectedNode.type !== STICKY_NODE_TYPE) {
					void this.callDebounced(
						this.renameNodePrompt,
						{ debounceTime: 1500 },
						lastSelectedNode.name,
					);
				}
			} else if (e.key === 'a' && ctrlModifier) {
				// Select all nodes
				e.stopPropagation();
				e.preventDefault();

				void this.callDebounced(this.selectAllNodes, { debounceTime: 1000 });
			} else if (e.key === 'c' && ctrlModifier) {
				void this.callDebounced(this.copyNodes, { debounceTime: 1000 }, selectedNodes);
			} else if (e.key === 'x' && ctrlModifier && !readOnly) {
				// Cut nodes
				e.stopPropagation();
				e.preventDefault();

				void this.callDebounced(this.cutNodes, { debounceTime: 1000 }, selectedNodes);
			} else if (e.key === 'n' && ctrlAltModifier) {
				// Create a new workflow
				e.stopPropagation();
				e.preventDefault();
				if (this.isDemo) {
					return;
				}

				if (this.$router.currentRoute.name === VIEWS.NEW_WORKFLOW) {
					nodeViewEventBus.emit('newWorkflow');
				} else {
					void this.$router.push({ name: VIEWS.NEW_WORKFLOW });
				}

				this.showMessage({
					title: this.$locale.baseText('nodeView.showMessage.keyDown.title'),
					type: 'success',
				});
			} else if (e.key === 'Enter' && noModifierKeys) {
				// Activate the last selected node
				const lastSelectedNode = this.lastSelectedNode;

				if (lastSelectedNode !== null) {
					if (
						lastSelectedNode.type === STICKY_NODE_TYPE &&
						(this.isReadOnlyRoute || this.readOnlyEnv)
					) {
						return;
					}
					this.ndvStore.activeNodeName = lastSelectedNode.name;
				}
			} else if (e.key === 'ArrowRight' && shiftModifier) {
				// Select all downstream nodes
				e.stopPropagation();
				e.preventDefault();

				void this.callDebounced(this.selectDownstreamNodes, {
					debounceTime: 1000,
				});
			} else if (e.key === 'ArrowRight' && noModifierKeys) {
				// Set child node active
				const lastSelectedNode = this.lastSelectedNode;
				if (lastSelectedNode === null) {
					return;
				}

				const connections = this.workflowsStore.outgoingConnectionsByNodeName(
					lastSelectedNode.name,
				);

				if (connections.main === undefined || connections.main.length === 0) {
					return;
				}

				void this.callDebounced(
					this.nodeSelectedByName,
					{ debounceTime: 100 },
					connections.main[0][0].node,
					false,
					true,
				);
			} else if (e.key === 'ArrowLeft' && shiftModifier) {
				// Select all downstream nodes
				e.stopPropagation();
				e.preventDefault();

				void this.callDebounced(this.selectUpstreamNodes, {
					debounceTime: 1000,
				});
			} else if (e.key === 'ArrowLeft' && noModifierKeys) {
				// Set parent node active
				const lastSelectedNode = this.lastSelectedNode;
				if (lastSelectedNode === null) {
					return;
				}

				const workflow = this.workflowHelpers.getCurrentWorkflow();

				if (!workflow.connectionsByDestinationNode.hasOwnProperty(lastSelectedNode.name)) {
					return;
				}

				const connections = workflow.connectionsByDestinationNode[lastSelectedNode.name];

				if (connections.main === undefined || connections.main.length === 0) {
					return;
				}

				void this.callDebounced(
					this.nodeSelectedByName,
					{ debounceTime: 100 },
					connections.main[0][0].node,
					false,
					true,
				);
			} else if (['ArrowUp', 'ArrowDown'].includes(e.key) && noModifierKeys) {
				// Set sibling node as active

				// Check first if it has a parent node
				const lastSelectedNode = this.lastSelectedNode;
				if (lastSelectedNode === null) {
					return;
				}

				const workflow = this.workflowHelpers.getCurrentWorkflow();

				if (!workflow.connectionsByDestinationNode.hasOwnProperty(lastSelectedNode.name)) {
					return;
				}

				const connections = workflow.connectionsByDestinationNode[lastSelectedNode.name];

				if (!Array.isArray(connections.main) || !connections.main.length) {
					return;
				}

				const parentNode = connections.main[0][0].node;
				const connectionsParent = this.workflowsStore.outgoingConnectionsByNodeName(parentNode);

				if (!Array.isArray(connectionsParent.main) || !connectionsParent.main.length) {
					return;
				}

				// Get all the sibling nodes and their x positions to know which one to set active
				let siblingNode: INodeUi | null;
				let lastCheckedNodePosition = e.key === 'ArrowUp' ? -99999999 : 99999999;
				let nextSelectNode: string | null = null;
				for (const ouputConnections of connectionsParent.main) {
					for (const ouputConnection of ouputConnections) {
						if (ouputConnection.node === lastSelectedNode.name) {
							// Ignore current node
							continue;
						}
						siblingNode = this.workflowsStore.getNodeByName(ouputConnection.node);

						if (siblingNode) {
							if (e.key === 'ArrowUp') {
								// Get the next node on the left
								if (
									siblingNode.position[1] <= lastSelectedNode.position[1] &&
									siblingNode.position[1] > lastCheckedNodePosition
								) {
									nextSelectNode = siblingNode.name;
									lastCheckedNodePosition = siblingNode.position[1];
								}
							} else {
								// Get the next node on the right
								if (
									siblingNode.position[1] >= lastSelectedNode.position[1] &&
									siblingNode.position[1] < lastCheckedNodePosition
								) {
									nextSelectNode = siblingNode.name;
									lastCheckedNodePosition = siblingNode.position[1];
								}
							}
						}
					}
				}

				if (nextSelectNode !== null) {
					void this.callDebounced(
						this.nodeSelectedByName,
						{ debounceTime: 100 },
						nextSelectNode,
						false,
						true,
					);
				}
			}
		},

		toggleActivationNodes(nodes: INode[]) {
			if (!this.editAllowedCheck()) {
				return;
			}

			this.nodeHelpers.disableNodes(nodes, true);
		},

		togglePinNodes(nodes: INode[], source: 'keyboard-shortcut' | 'context-menu') {
			if (!this.editAllowedCheck()) {
				return;
			}

			this.historyStore.startRecordingUndo();

			const nextStatePinned = nodes.some(
				(node) => !this.workflowsStore.pinDataByNodeName(node.name),
			);

			for (const node of nodes) {
				const pinnedDataForNode = usePinnedData(node);
				if (nextStatePinned) {
					const dataToPin = this.dataSchema.getInputDataWithPinned(node);
					if (dataToPin.length !== 0) {
						pinnedDataForNode.setData(dataToPin, source);
					}
				} else {
					pinnedDataForNode.unsetData(source);
				}
			}

			this.historyStore.stopRecordingUndo();
		},

		deleteNodes(nodes: INode[]) {
			// Copy "selectedNodes" as the nodes get deleted out of selection
			// when they get deleted and if we would use original it would mess
			// with the index and would so not delete all nodes
			this.historyStore.startRecordingUndo();
			nodes.forEach((node) => {
				this.removeNode(node.name, true, false);
			});
			setTimeout(() => {
				this.historyStore.stopRecordingUndo();
			}, 200);
		},

		selectAllNodes() {
			this.nodes.forEach((node) => {
				this.nodeSelectedByName(node.name);
			});
		},

		selectUpstreamNodes() {
			const lastSelectedNode = this.lastSelectedNode;
			if (lastSelectedNode === null) {
				return;
			}

			this.deselectAllNodes();

			// Get all upstream nodes and select them
			const workflow = this.workflowHelpers.getCurrentWorkflow();

			const checkNodes = this.workflowHelpers.getConnectedNodes(
				'upstream',
				workflow,
				lastSelectedNode.name,
			);
			for (const nodeName of checkNodes) {
				this.nodeSelectedByName(nodeName);
			}

			// At the end select the previously selected node again
			this.nodeSelectedByName(lastSelectedNode.name);
		},
		selectDownstreamNodes() {
			const lastSelectedNode = this.lastSelectedNode;
			if (lastSelectedNode === null) {
				return;
			}

			this.deselectAllNodes();

			// Get all downstream nodes and select them
			const workflow = this.workflowHelpers.getCurrentWorkflow();

			const checkNodes = this.workflowHelpers.getConnectedNodes(
				'downstream',
				workflow,
				lastSelectedNode.name,
			);
			for (const nodeName of checkNodes) {
				this.nodeSelectedByName(nodeName);
			}

			// At the end select the previously selected node again
			this.nodeSelectedByName(lastSelectedNode.name);
		},

		pushDownstreamNodes(sourceNodeName: string, margin: number, recordHistory = false) {
			const sourceNode = this.workflowsStore.nodesByName[sourceNodeName];

			const workflow = this.workflowHelpers.getCurrentWorkflow();

			const checkNodes = this.workflowHelpers.getConnectedNodes(
				'downstream',
				workflow,
				sourceNodeName,
			);
			for (const nodeName of checkNodes) {
				const node = this.workflowsStore.nodesByName[nodeName];
				const oldPosition = node.position;

				if (node.position[0] < sourceNode.position[0]) {
					continue;
				}

				const updateInformation: INodeUpdatePropertiesInformation = {
					name: nodeName,
					properties: {
						position: [node.position[0] + margin, node.position[1]],
					},
				};

				this.workflowsStore.updateNodeProperties(updateInformation);
				this.onNodeMoved(node);

				if (
					(recordHistory && oldPosition[0] !== updateInformation.properties.position[0]) ||
					oldPosition[1] !== updateInformation.properties.position[1]
				) {
					this.historyStore.pushCommandToUndo(
						new MoveNodeCommand(nodeName, oldPosition, updateInformation.properties.position),
						recordHistory,
					);
				}
			}
		},

		cutNodes(nodes: INode[]) {
			const deleteCopiedNodes = !this.isReadOnlyRoute && !this.readOnlyEnv;
			this.copyNodes(nodes, deleteCopiedNodes);
			if (deleteCopiedNodes) {
				this.deleteNodes(nodes);
			}
		},

		copyNodes(nodes: INode[], isCut = false) {
			void this.getNodesToSave(nodes).then((data) => {
				const workflowToCopy: IWorkflowToShare = {
					meta: {
						...(this.workflowsStore.workflow.meta ?? {}),
						instanceId: this.rootStore.instanceId,
					},
					...data,
				};

				this.workflowHelpers.removeForeignCredentialsFromWorkflow(
					workflowToCopy,
					this.credentialsStore.allCredentials,
				);

				const nodeData = JSON.stringify(workflowToCopy, null, 2);

				void this.clipboard.copy(nodeData);
				if (data.nodes.length > 0) {
					if (!isCut) {
						this.showMessage({
							title: 'Copied!',
							message: '',
							type: 'success',
						});
					}
					this.$telemetry.track('User copied nodes', {
						node_types: data.nodes.map((node) => node.type),
						workflow_id: this.workflowsStore.workflowId,
					});
				}
			});
		},
		async stopExecution() {
			const executionId = this.workflowsStore.activeExecutionId;
			if (executionId === null) {
				return;
			}

			try {
				this.stopExecutionInProgress = true;
				await this.executionsStore.stopCurrentExecution(executionId);
			} catch (error) {
				// Execution stop might fail when the execution has already finished. Let's treat this here.
				const execution = await this.workflowsStore.getExecution(executionId);

				if (execution === undefined) {
					// execution finished but was not saved (e.g. due to low connectivity)

					this.workflowsStore.finishActiveExecution({
						executionId,
						data: { finished: true, stoppedAt: new Date() },
					});
					this.workflowsStore.executingNode.length = 0;
					this.uiStore.removeActiveAction('workflowRunning');

					this.titleSet(this.workflowsStore.workflowName, 'IDLE');
					this.showMessage({
						title: this.$locale.baseText('nodeView.showMessage.stopExecutionCatch.unsaved.title'),
						message: this.$locale.baseText(
							'nodeView.showMessage.stopExecutionCatch.unsaved.message',
						),
						type: 'success',
					});
				} else if (execution?.finished) {
					// execution finished before it could be stopped

					const executedData = {
						data: execution.data,
						finished: execution.finished,
						mode: execution.mode,
						startedAt: execution.startedAt,
						stoppedAt: execution.stoppedAt,
					} as IRun;
					const pushData = {
						data: executedData,
						executionId,
						retryOf: execution.retryOf,
					} as IPushDataExecutionFinished;
					this.workflowsStore.finishActiveExecution(pushData);
					this.titleSet(execution.workflowData.name, 'IDLE');
					this.workflowsStore.executingNode.length = 0;
					this.workflowsStore.setWorkflowExecutionData(executedData as IExecutionResponse);
					this.uiStore.removeActiveAction('workflowRunning');
					this.showMessage({
						title: this.$locale.baseText('nodeView.showMessage.stopExecutionCatch.title'),
						message: this.$locale.baseText('nodeView.showMessage.stopExecutionCatch.message'),
						type: 'success',
					});
				} else {
					this.showError(error, this.$locale.baseText('nodeView.showError.stopExecution.title'));
				}
			}
			this.stopExecutionInProgress = false;
			void this.workflowHelpers.getWorkflowDataToSave().then((workflowData) => {
				const trackProps = {
					workflow_id: this.workflowsStore.workflowId,
					node_graph_string: JSON.stringify(
						TelemetryHelpers.generateNodesGraph(
							workflowData as IWorkflowBase,
							this.workflowHelpers.getNodeTypes(),
							{ isCloudDeployment: this.settingsStore.isCloudDeployment },
						).nodeGraph,
					),
				};

				this.$telemetry.track('User clicked stop workflow execution', trackProps);
			});
		},

		async stopWaitingForWebhook() {
			try {
				await this.workflowsStore.removeTestWebhook(this.workflowsStore.workflowId);
			} catch (error) {
				this.showError(
					error,
					this.$locale.baseText('nodeView.showError.stopWaitingForWebhook.title'),
				);
				return;
			}
		},
		/**
		 * This method gets called when data got pasted into the window
		 */
		async onClipboardPasteEvent(plainTextData: string): Promise<void> {
			if (this.readOnlyEnv) {
				return;
			}

			const currentTab = getNodeViewTab(this.$route);
			if (currentTab === MAIN_HEADER_TABS.WORKFLOW) {
				let workflowData: IWorkflowDataUpdate | undefined;
				if (!this.editAllowedCheck()) {
					return;
				}
				// Check if it is an URL which could contain workflow data
				if (plainTextData.match(/^http[s]?:\/\/.*\.json$/i)) {
					// Pasted data points to a possible workflow JSON file

					if (!this.editAllowedCheck()) {
						return;
					}

					const importConfirm = await this.confirm(
						this.$locale.baseText('nodeView.confirmMessage.onClipboardPasteEvent.message', {
							interpolate: { plainTextData },
						}),
						this.$locale.baseText('nodeView.confirmMessage.onClipboardPasteEvent.headline'),
						{
							type: 'warning',
							confirmButtonText: this.$locale.baseText(
								'nodeView.confirmMessage.onClipboardPasteEvent.confirmButtonText',
							),
							cancelButtonText: this.$locale.baseText(
								'nodeView.confirmMessage.onClipboardPasteEvent.cancelButtonText',
							),
							dangerouslyUseHTMLString: true,
						},
					);

					if (importConfirm !== MODAL_CONFIRM) {
						return;
					}

					workflowData = await this.getWorkflowDataFromUrl(plainTextData);
					if (workflowData === undefined) {
						return;
					}
				} else {
					// Pasted data is is possible workflow data
					try {
						// Check first if it is valid JSON
						workflowData = JSON.parse(plainTextData);

						if (!this.editAllowedCheck()) {
							return;
						}
					} catch (e) {
						// Is no valid JSON so ignore
						return;
					}
				}

				return await this.importWorkflowData(workflowData!, 'paste', false);
			}
		},

		// Returns the workflow data from a given URL. If no data gets found or
		// data is invalid it returns undefined and displays an error message by itself.
		async getWorkflowDataFromUrl(url: string): Promise<IWorkflowDataUpdate | undefined> {
			let workflowData: IWorkflowDataUpdate;

			this.canvasStore.startLoading();
			try {
				workflowData = await this.workflowsStore.getWorkflowFromUrl(url);
			} catch (error) {
				this.canvasStore.stopLoading();
				this.showError(
					error,
					this.$locale.baseText('nodeView.showError.getWorkflowDataFromUrl.title'),
				);
				return;
			}
			this.canvasStore.stopLoading();

			return workflowData;
		},

		// Imports the given workflow data into the current workflow
		async importWorkflowData(
			workflowData: IWorkflowToShare,
			source: string,
			importTags = true,
		): Promise<void> {
			// If it is JSON check if it looks on the first look like data we can use
			if (!workflowData.hasOwnProperty('nodes') || !workflowData.hasOwnProperty('connections')) {
				return;
			}

			try {
				const nodeIdMap: { [prev: string]: string } = {};
				if (workflowData.nodes) {
					workflowData.nodes.forEach((node: INode) => {
						//generate new webhookId if workflow already contains a node with the same webhookId
						if (node.webhookId && UPDATE_WEBHOOK_ID_NODE_TYPES.includes(node.type)) {
							const isDuplicate = Object.values(
								this.workflowHelpers.getCurrentWorkflow().nodes,
							).some((n) => n.webhookId === node.webhookId);
							if (isDuplicate) {
								node.webhookId = uuid();
							}
						}

						// set all new ids when pasting/importing workflows
						if (node.id) {
							const newId = uuid();
							nodeIdMap[newId] = node.id;
							node.id = newId;
						} else {
							node.id = uuid();
						}
					});
				}

				this.removeUnknownCredentials(workflowData);

				const currInstanceId = this.rootStore.instanceId;

				const nodeGraph = JSON.stringify(
					TelemetryHelpers.generateNodesGraph(
						workflowData as IWorkflowBase,
						this.workflowHelpers.getNodeTypes(),
						{
							nodeIdMap,
							sourceInstanceId:
								workflowData.meta && workflowData.meta.instanceId !== currInstanceId
									? workflowData.meta.instanceId
									: '',
							isCloudDeployment: this.settingsStore.isCloudDeployment,
						},
					).nodeGraph,
				);
				if (source === 'paste') {
					this.$telemetry.track('User pasted nodes', {
						workflow_id: this.workflowsStore.workflowId,
						node_graph_string: nodeGraph,
					});
				} else if (source === 'duplicate') {
					this.$telemetry.track('User duplicated nodes', {
						workflow_id: this.workflowsStore.workflowId,
						node_graph_string: nodeGraph,
					});
				} else {
					this.$telemetry.track('User imported workflow', {
						source,
						workflow_id: this.workflowsStore.workflowId,
						node_graph_string: nodeGraph,
					});
				}

				// By default we automatically deselect all the currently
				// selected nodes and select the new ones
				this.deselectAllNodes();

				// Fix the node position as it could be totally offscreen
				// and the pasted nodes would so not be directly visible to
				// the user
				this.workflowHelpers.updateNodePositions(
					workflowData,
					NodeViewUtils.getNewNodePosition(this.nodes, this.lastClickPosition),
				);

				const data = await this.addNodesToWorkflow(workflowData);

				setTimeout(() => {
					data.nodes!.forEach((node: INodeUi) => {
						this.nodeSelectedByName(node.name);
					});
				});

				const tagsEnabled = this.settingsStore.areTagsEnabled;
				if (importTags && tagsEnabled && Array.isArray(workflowData.tags)) {
					const allTags = await this.tagsStore.fetchAll();
					const tagNames = new Set(allTags.map((tag) => tag.name));

					const workflowTags = workflowData.tags as ITag[];
					const notFound = workflowTags.filter((tag) => !tagNames.has(tag.name));

					const creatingTagPromises: Array<Promise<ITag>> = [];
					for (const tag of notFound) {
						const creationPromise = this.tagsStore.create(tag.name).then((tag: ITag) => {
							allTags.push(tag);
							return tag;
						});

						creatingTagPromises.push(creationPromise);
					}

					await Promise.all(creatingTagPromises);

					const tagIds = workflowTags.reduce((accu: string[], imported: ITag) => {
						const tag = allTags.find((tag) => tag.name === imported.name);
						if (tag) {
							accu.push(tag.id);
						}

						return accu;
					}, []);

					this.workflowsStore.addWorkflowTagIds(tagIds);
					setTimeout(() => {
						this.addPinDataConnections(this.workflowsStore.pinnedWorkflowData || ({} as IPinData));
					});
				}
			} catch (error) {
				this.showError(error, this.$locale.baseText('nodeView.showError.importWorkflowData.title'));
			}
		},

		removeUnknownCredentials(workflow: IWorkflowToShare) {
			if (!workflow?.nodes) return;

			for (const node of workflow.nodes) {
				if (!node.credentials) continue;

				for (const [name, credential] of Object.entries(node.credentials)) {
					if (credential.id === null) continue;

					if (!this.credentialsStore.getCredentialById(credential.id)) {
						delete node.credentials[name];
					}
				}
			}
		},

		onDragOver(event: DragEvent) {
			event.preventDefault();
		},

		async onDrop(event: DragEvent) {
			if (!event.dataTransfer) {
				return;
			}

			const dropData = jsonParse<AddedNodesAndConnections>(
				event.dataTransfer.getData(DRAG_EVENT_DATA_KEY),
			);
			if (dropData) {
				const mousePosition = this.getMousePositionWithinNodeView(event);
				const insertNodePosition = [
					mousePosition[0] - NodeViewUtils.NODE_SIZE / 2 + NodeViewUtils.GRID_SIZE,
					mousePosition[1] - NodeViewUtils.NODE_SIZE / 2,
				] as XYPosition;

				await this.onAddNodes(dropData, true, insertNodePosition);
				this.createNodeActive = false;
			}
		},

		nodeDeselectedByName(nodeName: string) {
			const node = this.workflowsStore.getNodeByName(nodeName);
			if (node) {
				this.nodeDeselected(node);
			}
		},

		nodeSelectedByName(nodeName: string, setActive = false, deselectAllOthers?: boolean) {
			if (deselectAllOthers === true) {
				this.deselectAllNodes();
			}

			const node = this.workflowsStore.getNodeByName(nodeName);
			if (node) {
				this.nodeSelected(node);
				this.uiStore.lastSelectedNode = node.name;
				this.uiStore.lastSelectedNodeOutputIndex = null;
				this.uiStore.lastSelectedNodeEndpointUuid = null;
				this.canvasStore.lastSelectedConnection = null;
				this.canvasStore.newNodeInsertPosition = null;

				if (setActive) {
					this.ndvStore.activeNodeName = node.name;
				}
			}
		},
		showMaxNodeTypeError(nodeTypeData: INodeTypeDescription) {
			const maxNodes = nodeTypeData.maxNodes;
			this.showMessage({
				title: this.$locale.baseText('nodeView.showMessage.showMaxNodeTypeError.title'),
				message: this.$locale.baseText('nodeView.showMessage.showMaxNodeTypeError.message', {
					adjustToNumber: maxNodes,
					interpolate: { nodeTypeDataDisplayName: nodeTypeData.displayName },
				}),
				type: 'error',
				duration: 0,
			});
		},

		async getNewNodeWithDefaultCredential(
			nodeTypeData: INodeTypeDescription,
			overrides: Partial<INodeUi>,
		) {
			let nodeVersion = nodeTypeData.defaultVersion;

			if (nodeVersion === undefined) {
				nodeVersion = Array.isArray(nodeTypeData.version)
					? nodeTypeData.version.slice(-1)[0]
					: nodeTypeData.version;
			}

			const newNodeData: INodeUi = {
				id: uuid(),
				name: overrides.name ?? (nodeTypeData.defaults.name as string),
				type: nodeTypeData.name,
				typeVersion: nodeVersion,
				position: [0, 0],
				parameters: {},
			};

			const credentialPerType = nodeTypeData.credentials
				?.map((type) => this.credentialsStore.getUsableCredentialByType(type.name))
				.flat();

			if (credentialPerType && credentialPerType.length === 1) {
				const defaultCredential = credentialPerType[0];

				const selectedCredentials = this.credentialsStore.getCredentialById(defaultCredential.id);
				const selected = { id: selectedCredentials.id, name: selectedCredentials.name };
				const credentials = {
					[defaultCredential.type]: selected,
				};

				await this.loadNodesProperties(
					[newNodeData].map((node) => ({ name: node.type, version: node.typeVersion })),
				);
				const nodeType = this.nodeTypesStore.getNodeType(newNodeData.type, newNodeData.typeVersion);
				const nodeParameters = NodeHelpers.getNodeParameters(
					nodeType?.properties || [],
					{},
					true,
					false,
					newNodeData,
				);

				if (nodeTypeData.credentials) {
					const authentication = nodeTypeData.credentials.find(
						(type) => type.name === defaultCredential.type,
					);
					if (authentication?.displayOptions?.hide) {
						return newNodeData;
					}

					const authDisplayOptions = authentication?.displayOptions?.show;
					if (!authDisplayOptions) {
						newNodeData.credentials = credentials;
						return newNodeData;
					}

					if (Object.keys(authDisplayOptions).length === 1 && authDisplayOptions.authentication) {
						// ignore complex case when there's multiple dependencies
						newNodeData.credentials = credentials;

						let parameters: { [key: string]: string } = {};
						for (const displayOption of Object.keys(authDisplayOptions)) {
							if (nodeParameters && !nodeParameters[displayOption]) {
								parameters = {};
								newNodeData.credentials = undefined;
								break;
							}
							const optionValue = authDisplayOptions[displayOption]?.[0];
							if (optionValue && typeof optionValue === 'string') {
								parameters[displayOption] = optionValue;
							}
							newNodeData.parameters = {
								...newNodeData.parameters,
								...parameters,
							};
						}
					}
				}
			}
			return newNodeData;
		},

		async injectNode(
			nodeTypeName: string,
			options: AddNodeOptions = {},
			showDetail = true,
			trackHistory = false,
			isAutoAdd = false,
		) {
			const nodeTypeData: INodeTypeDescription | null =
				this.nodeTypesStore.getNodeType(nodeTypeName);

			if (nodeTypeData === null) {
				this.showMessage({
					title: this.$locale.baseText('nodeView.showMessage.addNodeButton.title'),
					message: this.$locale.baseText('nodeView.showMessage.addNodeButton.message', {
						interpolate: { nodeTypeName },
					}),
					type: 'error',
				});
				return;
			}

			if (
				nodeTypeData.maxNodes !== undefined &&
				this.workflowHelpers.getNodeTypeCount(nodeTypeName) >= nodeTypeData.maxNodes
			) {
				this.showMaxNodeTypeError(nodeTypeData);
				return;
			}

			const newNodeData = await this.getNewNodeWithDefaultCredential(nodeTypeData, {
				name: options.name,
			});

			// when pulling new connection from node or injecting into a connection
			const lastSelectedNode = this.lastSelectedNode;

			if (options.position) {
				newNodeData.position = NodeViewUtils.getNewNodePosition(
					this.canvasStore.getNodesWithPlaceholderNode(),
					options.position,
				);
			} else if (lastSelectedNode) {
				const lastSelectedConnection = this.canvasStore.lastSelectedConnection;
				if (lastSelectedConnection) {
					// set when injecting into a connection
					const [diffX] = NodeViewUtils.getConnectorLengths(lastSelectedConnection);
					if (diffX <= NodeViewUtils.MAX_X_TO_PUSH_DOWNSTREAM_NODES) {
						this.pushDownstreamNodes(
							lastSelectedNode.name,
							NodeViewUtils.PUSH_NODES_OFFSET,
							trackHistory,
						);
					}
				}

				// set when pulling connections
				if (this.canvasStore.newNodeInsertPosition) {
					newNodeData.position = NodeViewUtils.getNewNodePosition(this.nodes, [
						this.canvasStore.newNodeInsertPosition[0] + NodeViewUtils.GRID_SIZE,
						this.canvasStore.newNodeInsertPosition[1] - NodeViewUtils.NODE_SIZE / 2,
					]);
					this.canvasStore.newNodeInsertPosition = null;
				} else {
					let yOffset = 0;
					const workflow = this.workflowHelpers.getCurrentWorkflow();

					if (lastSelectedConnection) {
						const sourceNodeType = this.nodeTypesStore.getNodeType(
							lastSelectedNode.type,
							lastSelectedNode.typeVersion,
						);

						if (sourceNodeType) {
							const offsets = [
								[-100, 100],
								[-140, 0, 140],
								[-240, -100, 100, 240],
							];

							const sourceNodeOutputs = NodeHelpers.getNodeOutputs(
								workflow,
								lastSelectedNode,
								sourceNodeType,
							);
							const sourceNodeOutputTypes = NodeHelpers.getConnectionTypes(sourceNodeOutputs);

							const sourceNodeOutputMainOutputs = sourceNodeOutputTypes.filter(
								(output) => output === NodeConnectionType.Main,
							);

							if (sourceNodeOutputMainOutputs.length > 1) {
								const offset = offsets[sourceNodeOutputMainOutputs.length - 2];
								const sourceOutputIndex = lastSelectedConnection.__meta
									? lastSelectedConnection.__meta.sourceOutputIndex
									: 0;
								yOffset = offset[sourceOutputIndex];
							}
						}
					}

					let outputs: Array<ConnectionTypes | INodeOutputConfiguration> = [];
					try {
						// It fails when the outputs are an expression. As those nodes have
						// normally no outputs by default and the only reason we need the
						// outputs here is to calculate the position, it is fine to assume
						// that they have no outputs and are so treated as a regular node
						// with only "main" outputs.
						outputs = NodeHelpers.getNodeOutputs(workflow, newNodeData, nodeTypeData);
					} catch (e) {}
					const outputTypes = NodeHelpers.getConnectionTypes(outputs);
					const lastSelectedNodeType = this.nodeTypesStore.getNodeType(
						lastSelectedNode.type,
						lastSelectedNode.typeVersion,
					);

					// If node has only scoped outputs, position it below the last selected node
					if (
						outputTypes.length > 0 &&
						outputTypes.every((outputName) => outputName !== NodeConnectionType.Main)
					) {
						const lastSelectedNodeWorkflow = workflow.getNode(lastSelectedNode.name);
						const lastSelectedInputs = NodeHelpers.getNodeInputs(
							workflow,
							lastSelectedNodeWorkflow,
							lastSelectedNodeType,
						);
						const lastSelectedInputTypes = NodeHelpers.getConnectionTypes(lastSelectedInputs);

						const scopedConnectionIndex = (lastSelectedInputTypes || [])
							.filter((input) => input !== NodeConnectionType.Main)
							.findIndex((inputType) => outputs[0] === inputType);

						newNodeData.position = NodeViewUtils.getNewNodePosition(
							this.nodes,
							[
								lastSelectedNode.position[0] +
									(NodeViewUtils.NODE_SIZE /
										(Math.max(lastSelectedNodeType?.inputs?.length ?? 1), 1)) *
										scopedConnectionIndex,
								lastSelectedNode.position[1] + NodeViewUtils.PUSH_NODES_OFFSET,
							],
							[100, 0],
						);
					} else {
						// Has only main outputs or no outputs at all
						const inputs = NodeHelpers.getNodeInputs(
							workflow,
							lastSelectedNode,
							lastSelectedNodeType,
						);
						const inputsTypes = NodeHelpers.getConnectionTypes(inputs);

						let pushOffset = NodeViewUtils.PUSH_NODES_OFFSET;
						if (!!inputsTypes.find((input) => input !== NodeConnectionType.Main)) {
							// If the node has scoped inputs, push it down a bit more
							pushOffset += 150;
						}

						// If a node is active then add the new node directly after the current one
						newNodeData.position = NodeViewUtils.getNewNodePosition(
							this.nodes,
							[lastSelectedNode.position[0] + pushOffset, lastSelectedNode.position[1] + yOffset],
							[100, 0],
						);
					}
				}
			} else {
				// If added node is a trigger and it's the first one added to the canvas
				// we place it at canvasAddButtonPosition to replace the canvas add button
				const position =
					this.nodeTypesStore.isTriggerNode(nodeTypeName) && !this.containsTrigger
						? this.canvasStore.canvasAddButtonPosition
						: // If no node is active find a free spot
							(this.lastClickPosition as XYPosition);

				newNodeData.position = NodeViewUtils.getNewNodePosition(this.nodes, position);
			}

			const localizedName = this.locale.localizeNodeName(newNodeData.name, newNodeData.type);

			newNodeData.name = this.uniqueNodeName(localizedName);

			if (nodeTypeData.webhooks?.length) {
				newNodeData.webhookId = uuid();
			}

			await this.addNodes([newNodeData], undefined, trackHistory);
			this.workflowsStore.setNodePristine(newNodeData.name, true);

			this.uiStore.stateIsDirty = true;

			if (nodeTypeName === STICKY_NODE_TYPE) {
				this.$telemetry.trackNodesPanel('nodeView.addSticky', {
					workflow_id: this.workflowsStore.workflowId,
				});
			} else {
				void this.externalHooks.run('nodeView.addNodeButton', { nodeTypeName });
				useSegment().trackAddedTrigger(nodeTypeName);
				const trackProperties: ITelemetryTrackProperties = {
					node_type: nodeTypeName,
					node_version: newNodeData.typeVersion,
					is_auto_add: isAutoAdd,
					workflow_id: this.workflowsStore.workflowId,
					drag_and_drop: options.dragAndDrop,
				};

				if (lastSelectedNode) {
					trackProperties.input_node_type = lastSelectedNode.type;
				}

				this.$telemetry.trackNodesPanel('nodeView.addNodeButton', trackProperties);
			}

			// Automatically deselect all nodes and select the current one and also active
			// current node. But only if it's added manually by the user (not by undo/redo mechanism)
			if (trackHistory) {
				this.deselectAllNodes();
				setTimeout(() => {
					this.nodeSelectedByName(
						newNodeData.name,
						showDetail && nodeTypeName !== STICKY_NODE_TYPE,
					);
				});
			}

			return newNodeData;
		},
		getConnection(
			sourceNodeName: string,
			sourceNodeOutputIndex: number,
			targetNodeName: string,
			targetNodeOuputIndex: number,
			type: ConnectionTypes,
		): IConnection | undefined {
			const nodeConnections =
				this.workflowsStore.outgoingConnectionsByNodeName(sourceNodeName)[type];
			if (nodeConnections) {
				const connections: IConnection[] | null = nodeConnections[sourceNodeOutputIndex];

				if (connections) {
					return connections.find(
						(connection: IConnection) =>
							connection.node === targetNodeName && connection.index === targetNodeOuputIndex,
					);
				}
			}

			return undefined;
		},
		connectTwoNodes(
			sourceNodeName: string,
			sourceNodeOutputIndex: number,
			targetNodeName: string,
			targetNodeOutputIndex: number,
			type: ConnectionTypes,
		) {
			this.uiStore.stateIsDirty = true;

			const sourceNode = this.workflowsStore.getNodeByName(sourceNodeName);
			const targetNode = this.workflowsStore.getNodeByName(targetNodeName);

			if (
				sourceNode &&
				targetNode &&
				!this.checkNodeConnectionAllowed(sourceNode, targetNode, type)
			) {
				return;
			}

			if (
				this.getConnection(
					sourceNodeName,
					sourceNodeOutputIndex,
					targetNodeName,
					targetNodeOutputIndex,
					type,
				)
			) {
				return;
			}

			const connectionData = [
				{
					node: sourceNodeName,
					type,
					index: sourceNodeOutputIndex,
				},
				{
					node: targetNodeName,
					type,
					index: targetNodeOutputIndex,
				},
			] as [IConnection, IConnection];

			this.__addConnection(connectionData);
		},
		async addNode(
			nodeTypeName: string,
			options: AddNodeOptions = {},
			showDetail = true,
			trackHistory = false,
			isAutoAdd = false,
		) {
			if (!this.editAllowedCheck()) {
				return;
			}

			const lastSelectedNode = this.lastSelectedNode;
			const lastSelectedNodeOutputIndex = this.uiStore.lastSelectedNodeOutputIndex;
			const lastSelectedNodeEndpointUuid = this.uiStore.lastSelectedNodeEndpointUuid;
			const lastSelectedConnection = this.canvasStore.lastSelectedConnection;

			this.historyStore.startRecordingUndo();

			const newNodeData = await this.injectNode(
				nodeTypeName,
				options,
				showDetail,
				trackHistory,
				isAutoAdd,
			);
			if (!newNodeData) {
				return;
			}

			const outputIndex = lastSelectedNodeOutputIndex || 0;
			const targetEndpoint = lastSelectedNodeEndpointUuid || '';

			// Handle connection of scoped_endpoint types
			if (lastSelectedNodeEndpointUuid && !isAutoAdd) {
				const lastSelectedEndpoint = this.instance.getEndpoint(lastSelectedNodeEndpointUuid);
				if (
					lastSelectedEndpoint &&
					this.checkNodeConnectionAllowed(
						lastSelectedNode,
						newNodeData,
						lastSelectedEndpoint.scope as NodeConnectionType,
					)
				) {
					const connectionType = lastSelectedEndpoint.scope as ConnectionTypes;
					const newNodeElement = this.instance.getManagedElement(newNodeData.id);
					const newNodeConnections = this.instance.getEndpoints(newNodeElement);
					const viableConnection = newNodeConnections.find((conn) => {
						return (
							conn.scope === connectionType &&
							lastSelectedEndpoint.parameters.connection !== conn.parameters.connection
						);
					});

					this.instance?.connect({
						uuids: [targetEndpoint, viableConnection?.uuid || ''],
						detachable: !this.isReadOnlyRoute && !this.readOnlyEnv,
					});
					this.historyStore.stopRecordingUndo();
					return;
				}
			}
			// If a node is last selected then connect between the active and its child ones
			if (lastSelectedNode && !isAutoAdd) {
				await this.$nextTick();

				if (lastSelectedConnection?.__meta) {
					this.__deleteJSPlumbConnection(lastSelectedConnection, trackHistory);

					const targetNodeName = lastSelectedConnection.__meta.targetNodeName;
					const targetOutputIndex = lastSelectedConnection.__meta.targetOutputIndex;
					this.connectTwoNodes(
						newNodeData.name,
						0,
						targetNodeName,
						targetOutputIndex,
						NodeConnectionType.Main,
					);
				}

				// Connect active node to the newly created one
				this.connectTwoNodes(
					lastSelectedNode.name,
					outputIndex,
					newNodeData.name,
					0,
					NodeConnectionType.Main,
				);
			}
			this.historyStore.stopRecordingUndo();
		},
		getNodeCreatorFilter(nodeName: string, outputType?: NodeConnectionType) {
			let filter;
			const workflow = this.workflowHelpers.getCurrentWorkflow();
			const workflowNode = workflow.getNode(nodeName);
			if (!workflowNode) return { nodes: [] };

			const nodeType = this.nodeTypesStore.getNodeType(
				workflowNode?.type,
				workflowNode.typeVersion,
			);
			if (nodeType) {
				const inputs = NodeHelpers.getNodeInputs(workflow, workflowNode, nodeType);

				const filterFound = inputs.filter((input) => {
					if (typeof input === 'string' || input.type !== outputType || !input.filter) {
						// No filters defined or wrong connection type
						return false;
					}

					return true;
				}) as INodeInputConfiguration[];

				if (filterFound.length) {
					filter = filterFound[0].filter;
				}
			}

			return filter;
		},
		insertNodeAfterSelected(info: {
			sourceId: string;
			index: number;
			eventSource: NodeCreatorOpenSource;
			connection?: Connection;
			nodeCreatorView?: string;
			outputType?: NodeConnectionType;
			endpointUuid?: string;
		}) {
			const type = info.outputType ?? NodeConnectionType.Main;
			// Get the node and set it as active that new nodes
			// which get created get automatically connected
			// to it.
			const sourceNode = this.workflowsStore.getNodeById(info.sourceId);
			if (!sourceNode) {
				return;
			}

			this.uiStore.lastSelectedNode = sourceNode.name;
			this.uiStore.lastSelectedNodeEndpointUuid =
				info.endpointUuid ?? info.connection?.target.jtk?.endpoint.uuid;
			this.uiStore.lastSelectedNodeOutputIndex = info.index;
			this.canvasStore.newNodeInsertPosition = null;

			if (info.connection) {
				this.canvasStore.lastSelectedConnection = info.connection;
			}

			this.onToggleNodeCreator({
				source: info.eventSource,
				createNodeActive: true,
				nodeCreatorView: info.nodeCreatorView,
			});

			// TODO: The animation is a bit glitchy because we're updating view stack immediately
			// after the node creator is opened
			const isOutput = info.connection?.endpoints[0].parameters.connection === 'source';
			const isScopedConnection =
				type !== NodeConnectionType.Main && Object.values(NodeConnectionType).includes(type);

			if (isScopedConnection) {
				useViewStacks()
					.gotoCompatibleConnectionView(
						type,
						isOutput,
						this.getNodeCreatorFilter(sourceNode.name, type),
					)
					.catch((e) => {});
			}
		},
		async onEventConnectionAbort(connection: Connection) {
			try {
				if (this.dropPrevented) {
					this.dropPrevented = false;
					return;
				}
				if (this.pullConnActiveNodeName) {
					const sourceNode = this.workflowsStore.getNodeById(connection.parameters.nodeId);
					const connectionType = connection.parameters.type ?? NodeConnectionType.Main;
					const overrideTargetEndpoint = connection?.connector
						?.overrideTargetEndpoint as Endpoint | null;

					if (sourceNode) {
						const isTarget = connection.parameters.connection === 'target';
						const sourceNodeName = isTarget ? this.pullConnActiveNodeName : sourceNode.name;
						const targetNodeName = isTarget ? sourceNode.name : this.pullConnActiveNodeName;
						const outputIndex = connection.parameters.index;
						NodeViewUtils.resetConnectionAfterPull(connection);
						await this.$nextTick();

						this.connectTwoNodes(
							sourceNodeName,
							outputIndex,
							targetNodeName,
							overrideTargetEndpoint?.parameters?.index ?? 0,
							connectionType,
						);
						this.pullConnActiveNodeName = null;
						this.dropPrevented = false;
					}
					return;
				}

				this.insertNodeAfterSelected({
					sourceId: connection.parameters.nodeId,
					index: connection.parameters.index,
					eventSource: NODE_CREATOR_OPEN_SOURCES.NODE_CONNECTION_DROP,
					connection,
					outputType: connection.parameters.type,
				});
			} catch (e) {
				console.error(e);
			}
		},
		checkNodeConnectionAllowed(
			sourceNode: INodeUi,
			targetNode: INodeUi,
			targetInfoType: NodeConnectionType,
		): boolean {
			const targetNodeType = this.nodeTypesStore.getNodeType(
				targetNode.type,
				targetNode.typeVersion,
			);

			if (targetNodeType?.inputs?.length) {
				const workflow = this.workflowHelpers.getCurrentWorkflow();
				const workflowNode = workflow.getNode(targetNode.name);
				let inputs: Array<ConnectionTypes | INodeInputConfiguration> = [];
				if (targetNodeType) {
					inputs = NodeHelpers.getNodeInputs(workflow, workflowNode, targetNodeType);
				}

				for (const input of inputs || []) {
					if (typeof input === 'string' || input.type !== targetInfoType || !input.filter) {
						// No filters defined or wrong connection type
						continue;
					}

					if (input.filter.nodes.length) {
						if (!input.filter.nodes.includes(sourceNode.type)) {
							this.dropPrevented = true;
							this.showToast({
								title: this.$locale.baseText('nodeView.showError.nodeNodeCompatible.title'),
								message: this.$locale.baseText('nodeView.showError.nodeNodeCompatible.message', {
									interpolate: { sourceNodeName: sourceNode.name, targetNodeName: targetNode.name },
								}),
								type: 'error',
								duration: 5000,
							});
							return false;
						}
					}
				}
			}
			return true;
		},
		onInterceptBeforeDrop(info: BeforeDropParams) {
			try {
				let sourceInfo: ComponentParameters;
				let targetInfo: ComponentParameters;
				if (info.connection.endpoints[0].parameters.connection === 'target') {
					sourceInfo = info.dropEndpoint.parameters;
					targetInfo = info.connection.endpoints[0].parameters;
				} else {
					sourceInfo = info.connection.endpoints[0].parameters;
					targetInfo = info.dropEndpoint.parameters;
				}

				if (
					sourceInfo.type !== targetInfo.type ||
					sourceInfo.connection === targetInfo.connection
				) {
					this.dropPrevented = true;
					return false;
				}

				const sourceNode = this.workflowsStore.getNodeById(sourceInfo.nodeId);
				const targetNode = this.workflowsStore.getNodeById(targetInfo.nodeId);

				const sourceNodeName = sourceNode?.name || '';
				const targetNodeName = targetNode?.name || '';

				if (sourceNode && targetNode) {
					if (!this.checkNodeConnectionAllowed(sourceNode, targetNode, targetInfo.type)) {
						return false;
					}
				}

				// check for duplicates
				if (
					this.getConnection(
						sourceNodeName,
						sourceInfo.index,
						targetNodeName,
						targetInfo.index,
						sourceInfo.type,
					)
				) {
					this.dropPrevented = true;
					this.pullConnActiveNodeName = null;
					return false;
				}

				return true;
			} catch (e) {
				console.error(e);
				return true;
			}
		},
		onEventConnection(info: ConnectionEstablishedParams) {
			try {
				if (info.sourceEndpoint.parameters.connection === 'target') {
					// Allow that not "main" connections can also be dragged the other way around
					// so switch them around if necessary
					const tempEndpoint = info.sourceEndpoint;
					info.sourceEndpoint = info.targetEndpoint;
					info.targetEndpoint = tempEndpoint;
				}

				const sourceInfo = info.sourceEndpoint.parameters;
				const targetInfo = info.targetEndpoint.parameters;

				const sourceNodeName = this.workflowsStore.getNodeById(sourceInfo.nodeId)?.name;
				const targetNodeName = this.workflowsStore.getNodeById(targetInfo.nodeId)?.name;

				if (sourceNodeName && targetNodeName) {
					info.connection.__meta = {
						sourceNodeName,
						sourceOutputIndex: sourceInfo.index,
						targetNodeName,
						targetOutputIndex: targetInfo.index,
					};
				}

				NodeViewUtils.resetConnection(info.connection);
				NodeViewUtils.moveBackInputLabelPosition(info.targetEndpoint);

				const connectionData: [IConnection, IConnection] = [
					{
						node: sourceNodeName,
						type: sourceInfo.type,
						index: sourceInfo.index,
					},
					{
						node: targetNodeName,
						type: targetInfo.type,
						index: targetInfo.index,
					},
				];

				this.dropPrevented = true;
				this.workflowsStore.addConnection({ connection: connectionData });

				if (!this.isReadOnlyRoute && !this.readOnlyEnv) {
					NodeViewUtils.hideOutputNameLabel(info.sourceEndpoint);
					NodeViewUtils.addConnectionActionsOverlay(
						info.connection,
						() => {
							this.activeConnection = null;
							this.__deleteJSPlumbConnection(info.connection);
						},
						() => {
							this.insertNodeAfterSelected({
								sourceId: info.sourceEndpoint.parameters.nodeId,
								index: sourceInfo.index,
								connection: info.connection,
								eventSource: NODE_CREATOR_OPEN_SOURCES.NODE_CONNECTION_ACTION,
							});
						},
					);

					const endpointArrow = NodeViewUtils.getOverlay(
						info.connection,
						OVERLAY_ENDPOINT_ARROW_ID,
					);
					if (sourceInfo.type !== NodeConnectionType.Main) {
						// Not "main" connections get a different connection style
						info.connection.setPaintStyle(
							getConnectorPaintStyleData(info.connection, info.sourceEndpoint.parameters.category),
						);
						endpointArrow?.setVisible(false);
					}
				}
				this.dropPrevented = false;
				if (!this.isLoading) {
					this.uiStore.stateIsDirty = true;
					if (!this.suspendRecordingDetachedConnections) {
						this.historyStore.pushCommandToUndo(new AddConnectionCommand(connectionData));
					}
					// When we add multiple nodes, this event could be fired hundreds of times for large workflows.
					// And because the updateNodesInputIssues() method is quite expensive, we only call it if not in insert mode
					if (!this.isInsertingNodes) {
						this.nodeHelpers.updateNodesInputIssues();
						this.resetEndpointsErrors();
						setTimeout(() => {
							NodeViewUtils.addConnectionTestData(
								info.source,
								info.target,
								info.connection?.connector?.hasOwnProperty('canvas')
									? (info.connection.connector.canvas as HTMLElement)
									: undefined,
							);
						}, 0);
					}
				}
			} catch (e) {
				console.error(e);
			}
		},
		addConectionsTestData() {
			this.instance.connections.forEach((connection) => {
				NodeViewUtils.addConnectionTestData(
					connection.source,
					connection.target,
					connection?.connector?.hasOwnProperty('canvas')
						? (connection?.connector.canvas as HTMLElement)
						: undefined,
				);
			});
		},
		onDragMove() {
			const totalNodes = this.nodes.length;
			void this.callDebounced(this.updateConnectionsOverlays, {
				debounceTime: totalNodes > 20 ? 200 : 0,
			});
		},
		updateConnectionsOverlays() {
			this.instance?.connections.forEach((connection) => {
				NodeViewUtils.showOrHideItemsLabel(connection);
				NodeViewUtils.showOrHideMidpointArrow(connection);

				Object.values(connection.overlays).forEach((overlay) => {
					if (!overlay.canvas) return;
					this.instance?.repaint(overlay.canvas);
				});
			});
		},
		isConnectionActive(connection: Connection | null) {
			if (!connection?.id || !this.activeConnection?.id) return false;

			return this.activeConnection?.id === connection.id;
		},
		onConnectionMouseOver(connection: Connection) {
			try {
				if (this.exitTimer !== undefined) {
					clearTimeout(this.exitTimer);
					this.exitTimer = undefined;
				}

				if (
					// eslint-disable-next-line no-constant-binary-expression
					this.isReadOnlyRoute ??
					this.readOnlyEnv ??
					this.enterTimer ??
					!connection ??
					this.isConnectionActive(connection)
				)
					return;

				this.enterTimer = setTimeout(() => {
					// If there is already an active connection then hide it first
					if (this.activeConnection && !this.isConnectionActive(connection)) {
						NodeViewUtils.hideConnectionActions(this.activeConnection);
					}
					this.enterTimer = undefined;
					if (connection) {
						NodeViewUtils.showConnectionActions(connection);
						this.activeConnection = connection;
					}
				}, 150);
			} catch (e) {
				console.error(e);
			}
		},
		onConnectionMouseOut(connection: Connection) {
			try {
				if (this.exitTimer) return;

				if (this.enterTimer) {
					clearTimeout(this.enterTimer);
					this.enterTimer = undefined;
				}

				if (
					// eslint-disable-next-line no-constant-binary-expression
					this.isReadOnlyRoute ??
					this.readOnlyEnv ??
					!connection ??
					!this.isConnectionActive(connection)
				)
					return;

				this.exitTimer = setTimeout(() => {
					this.exitTimer = undefined;

					if (connection && this.isConnectionActive(connection)) {
						NodeViewUtils.hideConnectionActions(this.activeConnection);
						this.activeConnection = null;
					}
				}, 500);
			} catch (e) {
				console.error(e);
			}
		},
		onConnectionMoved(info: ConnectionMovedParams) {
			try {
				// When a connection gets moved from one node to another it for some reason
				// calls the "connection" event but not the "connectionDetached" one. So we listen
				// additionally to the "connectionMoved" event and then only delete the existing connection.

				NodeViewUtils.resetInputLabelPosition(info.connection);

				const sourceInfo = info.connection.parameters;
				const targetInfo = info.originalEndpoint.parameters;

				const connectionInfo = [
					{
						node: this.workflowsStore.getNodeById(sourceInfo.nodeId)?.name || '',
						type: sourceInfo.type,
						index: sourceInfo.index,
					},
					{
						node: this.workflowsStore.getNodeById(targetInfo.nodeId)?.name || '',
						type: targetInfo.type,
						index: targetInfo.index,
					},
				] as [IConnection, IConnection];

				this.__removeConnection(connectionInfo, false);
			} catch (e) {
				console.error(e);
			}
		},
		onEndpointMouseOver(endpoint: Endpoint, mouse) {
			// This event seems bugged. It gets called constantly even when the mouse is not over the endpoint
			// if the endpoint has a connection attached to it. So we need to check if the mouse is actually over
			// the endpoint.
			if (!endpoint.isTarget || mouse.target !== endpoint.endpoint.canvas) return;
			this.instance.setHover(endpoint, true);
		},
		onEndpointMouseOut(endpoint: Endpoint) {
			if (!endpoint.isTarget) return;
			this.instance.setHover(endpoint, false);
		},
		async onConnectionDetached(info: ConnectionDetachedParams) {
			try {
				if (info.sourceEndpoint.parameters.connection === 'target') {
					// Allow that not "main" connections can also be dragged the other way around
					const tempEndpoint = info.sourceEndpoint;
					info.sourceEndpoint = info.targetEndpoint;
					info.targetEndpoint = tempEndpoint;
				}

				const connectionInfo: [IConnection, IConnection] | null = getConnectionInfo(info);
				NodeViewUtils.resetInputLabelPosition(info.targetEndpoint);
				NodeViewUtils.showOutputNameLabel(info.sourceEndpoint, info.connection);

				info.connection.removeOverlays();
				this.__removeConnectionByConnectionInfo(info, false, false);

				if (this.pullConnActiveNodeName) {
					// establish new connection when dragging connection from one node to another
					this.historyStore.startRecordingUndo();
					const sourceNode = this.workflowsStore.getNodeById(info.connection.parameters.nodeId);
					const sourceNodeName = sourceNode.name;
					const outputIndex = info.connection.parameters.index;
					const overrideTargetEndpoint = info.connection.connector
						.overrideTargetEndpoint as Endpoint | null;

					if (connectionInfo) {
						this.historyStore.pushCommandToUndo(new RemoveConnectionCommand(connectionInfo));
					}
					this.connectTwoNodes(
						sourceNodeName,
						outputIndex,
						this.pullConnActiveNodeName,
						overrideTargetEndpoint?.parameters?.index ?? 0,
						NodeConnectionType.Main,
					);
					this.pullConnActiveNodeName = null;
					await this.$nextTick();
					this.historyStore.stopRecordingUndo();
				} else if (
					!this.historyStore.bulkInProgress &&
					!this.suspendRecordingDetachedConnections &&
					connectionInfo
				) {
					// Ff connection being detached by user, save this in history
					// but skip if it's detached as a side effect of bulk undo/redo or node rename process
					const removeCommand = new RemoveConnectionCommand(connectionInfo, this);
					this.historyStore.pushCommandToUndo(removeCommand);
				}

				void this.nodeHelpers.updateNodesInputIssues();
			} catch (e) {
				console.error(e);
			}
		},
		onConnectionDrag(connection: Connection) {
			// The overlays are visible by default so we need to hide the midpoint arrow
			// manually
			connection.overlays['midpoint-arrow']?.setVisible(false);
			try {
				this.pullConnActiveNodeName = null;
				this.pullConnActive = true;
				this.canvasStore.newNodeInsertPosition = null;
				NodeViewUtils.hideConnectionActions(connection);
				NodeViewUtils.resetConnection(connection);

				const scope = connection.scope as ConnectionTypes;
				const scopedEndpoints = Array.from(
					document.querySelectorAll(`[data-jtk-scope-${scope}=true]`),
				);
				const connectionType = connection.parameters.connection;
				const requiredType = connectionType === 'source' ? 'target' : 'source';

				const filteredEndpoints = scopedEndpoints.filter((el) => {
					const endpoint = el.jtk.endpoint as Endpoint;
					if (!endpoint) return false;

					// Prevent snapping(but not connecting) to the same node
					const isSameNode = endpoint.parameters.nodeId === connection.parameters.nodeId;
					const endpointType = endpoint.parameters.connection;

					return !isSameNode && endpointType === requiredType;
				});

				const onMouseMove = (e: MouseEvent | TouchEvent) => {
					if (!connection) {
						return;
					}

					const intersectingEndpoints = filteredEndpoints
						.filter((element: Element) => {
							const endpoint = element.jtk.endpoint as Endpoint;

							if (element.classList.contains('jtk-floating-endpoint')) {
								return false;
							}
							const isEndpointIntersect = NodeViewUtils.isElementIntersection(element, e, 50);
							const isNodeElementIntersect = NodeViewUtils.isElementIntersection(
								endpoint.element,
								e,
								30,
							);

							if (isEndpointIntersect || isNodeElementIntersect) {
								const node = this.workflowsStore.getNodeById(endpoint.parameters.nodeId);

								if (node) {
									const nodeType = this.nodeTypesStore.getNodeType(node.type, node.typeVersion);

									if (!nodeType) return false;

									return true;
								}
							}

							return false;
						})
						.sort((a, b) => {
							const aEndpointIntersect = NodeViewUtils.calculateElementIntersection(a, e, 50);
							const bEndpointIntersect = NodeViewUtils.calculateElementIntersection(b, e, 50);

							// If both intersections are null, treat them as equal
							if (!aEndpointIntersect?.y && !bEndpointIntersect?.y) {
								return 0;
							}

							// If one intersection is null, sort the non-null one first
							if (!aEndpointIntersect?.y) return 1;
							if (!bEndpointIntersect?.y) return -1;

							// Otherwise, sort by ascending Y distance
							return bEndpointIntersect.y - aEndpointIntersect.y;
						});

					if (intersectingEndpoints.length > 0) {
						const intersectingEndpoint = intersectingEndpoints[0];
						const endpoint = intersectingEndpoint.jtk.endpoint as Endpoint;
						const node = this.workflowsStore.getNodeById(endpoint.parameters.nodeId);

						this.pullConnActiveNodeName = node?.name ?? null;

						NodeViewUtils.showDropConnectionState(connection, endpoint);
					} else {
						NodeViewUtils.showPullConnectionState(connection);
						this.pullConnActiveNodeName = null;
					}
				};

				const onMouseUp = (e: MouseEvent | TouchEvent) => {
					this.pullConnActive = false;
					this.canvasStore.newNodeInsertPosition = this.getMousePositionWithinNodeView(e);
					NodeViewUtils.resetConnectionAfterPull(connection);
					window.removeEventListener('mousemove', onMouseMove);
					window.removeEventListener('mouseup', onMouseUp);

					this.connectionDragScope = {
						type: null,
						connection: null,
					};
				};

				window.addEventListener('mousemove', onMouseMove);
				window.addEventListener('touchmove', onMouseMove);
				window.addEventListener('mouseup', onMouseUp);
				window.addEventListener('touchend', onMouseMove);

				this.connectionDragScope = {
					type: connection.parameters.type,
					connection: connection.parameters.connection,
				};
			} catch (e) {
				console.error(e);
			}
		},
		onConnectionDragAbortDetached(connection: Connection) {
			Object.values(this.instance?.endpointsByElement)
				.flatMap((endpoints) => Object.values(endpoints))
				.filter((endpoint) => endpoint.endpoint.type === 'N8nPlus')
				.forEach((endpoint) => setTimeout(() => endpoint.instance.revalidate(endpoint.element), 0));
		},
		onPlusEndpointClick(endpoint: Endpoint) {
			if (endpoint?.__meta) {
				this.insertNodeAfterSelected({
					sourceId: endpoint.__meta.nodeId,
					index: endpoint.__meta.index,
					eventSource: NODE_CREATOR_OPEN_SOURCES.PLUS_ENDPOINT,
					outputType: endpoint.scope as ConnectionTypes,
					endpointUuid: endpoint.uuid,
				});
			}
		},
		onAddInputEndpointClick(endpoint: Endpoint) {
			if (endpoint?.__meta) {
				this.insertNodeAfterSelected({
					sourceId: endpoint.__meta.nodeId,
					index: endpoint.__meta.index,
					eventSource: NODE_CREATOR_OPEN_SOURCES.ADD_INPUT_ENDPOINT,
					nodeCreatorView: AI_NODE_CREATOR_VIEW,
					outputType: endpoint.scope as ConnectionTypes,
					endpointUuid: endpoint.uuid,
				});
			}
		},
		bindCanvasEvents() {
			if (this.eventsAttached) return;
			this.instance.bind(EVENT_CONNECTION_ABORT, this.onEventConnectionAbort);

			this.instance.bind(INTERCEPT_BEFORE_DROP, this.onInterceptBeforeDrop);

			this.instance.bind(EVENT_CONNECTION, this.onEventConnection);

			this.instance.bind(EVENT_DRAG_MOVE, this.onDragMove);
			this.instance.bind(EVENT_CONNECTION_MOUSEOVER, this.onConnectionMouseOver);
			this.instance.bind(EVENT_CONNECTION_MOUSEOUT, this.onConnectionMouseOut);

			this.instance.bind(EVENT_CONNECTION_MOVED, this.onConnectionMoved);
			this.instance.bind(EVENT_ENDPOINT_MOUSEOVER, this.onEndpointMouseOver);
			this.instance.bind(EVENT_ENDPOINT_MOUSEOUT, this.onEndpointMouseOut);
			this.instance.bind(EVENT_CONNECTION_DETACHED, this.onConnectionDetached);
			this.instance.bind(EVENT_CONNECTION_DRAG, this.onConnectionDrag);
			this.instance.bind(
				[EVENT_CONNECTION_DRAG, EVENT_CONNECTION_ABORT, EVENT_CONNECTION_DETACHED],
				this.onConnectionDragAbortDetached,
			);
			this.instance.bind(EVENT_PLUS_ENDPOINT_CLICK, this.onPlusEndpointClick);
			this.instance.bind(EVENT_ADD_INPUT_ENDPOINT_CLICK, this.onAddInputEndpointClick);

			this.eventsAttached = true;
		},
		unbindCanvasEvents() {
			this.instance.unbind(EVENT_CONNECTION_ABORT, this.onEventConnectionAbort);

			this.instance.unbind(INTERCEPT_BEFORE_DROP, this.onInterceptBeforeDrop);

			this.instance.unbind(EVENT_CONNECTION, this.onEventConnection);

			this.instance.unbind(EVENT_DRAG_MOVE, this.onDragMove);
			this.instance.unbind(EVENT_CONNECTION_MOUSEOVER, this.onConnectionMouseOver);
			this.instance.unbind(EVENT_CONNECTION_MOUSEOUT, this.onConnectionMouseOut);

			this.instance.unbind(EVENT_CONNECTION_MOVED, this.onConnectionMoved);
			this.instance.unbind(EVENT_ENDPOINT_MOUSEOVER, this.onEndpointMouseOver);
			this.instance.unbind(EVENT_ENDPOINT_MOUSEOUT, this.onEndpointMouseOut);
			this.instance.unbind(EVENT_CONNECTION_DETACHED, this.onConnectionDetached);
			this.instance.unbind(EVENT_CONNECTION_DRAG, this.onConnectionDrag);

			this.instance.unbind(EVENT_CONNECTION_DRAG, this.onConnectionDragAbortDetached);
			this.instance.unbind(EVENT_CONNECTION_ABORT, this.onConnectionDragAbortDetached);
			this.instance.unbind(EVENT_CONNECTION_DETACHED, this.onConnectionDragAbortDetached);
			this.instance.unbind(EVENT_PLUS_ENDPOINT_CLICK, this.onPlusEndpointClick);
			this.instance.unbind(EVENT_ADD_INPUT_ENDPOINT_CLICK, this.onAddInputEndpointClick);
			this.eventsAttached = false;
		},
		unbindEndpointEventListeners(bind = true) {
			if (this.instance) {
				// Get all the endpoints and unbind the events
				const elements = this.instance.getManagedElements();
				for (const element of Object.values(elements)) {
					const endpoints = element.endpoints;
					for (const endpoint of endpoints || []) {
						const endpointInstance = endpoint?.endpoint;
						if (endpointInstance && endpointInstance.type === N8nPlusEndpointType) {
							(endpointInstance as N8nPlusEndpoint).unbindEvents();
						}
					}
				}
			}

			this.eventsAttached = false;
		},
		onBeforeUnload(e: BeforeUnloadEvent) {
			if (this.isDemo || window.preventNodeViewBeforeUnload) {
				return;
			} else if (this.uiStore.stateIsDirty) {
				// A bit hacky solution to detecting users leaving the page after prompt:
				// 1. Notify that workflow is closed straight away
				this.collaborationStore.notifyWorkflowClosed(this.workflowsStore.workflowId);
				// 2. If user decided to stay on the page we notify that the workflow is opened again
				this.unloadTimeout = setTimeout(() => {
					this.collaborationStore.notifyWorkflowOpened(this.workflowsStore.workflowId);
				}, 5 * TIME.SECOND);
				e.returnValue = true; //Gecko + IE
				return true; //Gecko + Webkit, Safari, Chrome etc.
			} else {
				this.canvasStore.startLoading(this.$locale.baseText('nodeView.redirecting'));
				this.collaborationStore.notifyWorkflowClosed(this.workflowsStore.workflowId);
				return;
			}
		},
		onUnload() {
			// This will fire if users decides to leave the page after prompted
			// Clear the interval to prevent the notification from being sent
			clearTimeout(this.unloadTimeout);
		},
		async newWorkflow(): Promise<void> {
			this.canvasStore.startLoading();
			this.resetWorkspace();
			this.workflowData = await this.workflowsStore.getNewWorkflowData(
				undefined,
				this.projectsStore.currentProjectId,
			);
			this.workflowsStore.currentWorkflowExecutions = [];
			this.executionsStore.activeExecution = null;

			this.uiStore.stateIsDirty = false;
			this.canvasStore.setZoomLevel(1, [0, 0]);
			await this.tryToAddWelcomeSticky();
			this.uiStore.nodeViewInitialized = true;
			this.historyStore.reset();
			this.executionsStore.activeExecution = null;
			this.canvasStore.stopLoading();
		},
		async tryToAddWelcomeSticky(): Promise<void> {
			this.canvasStore.zoomToFit();
		},
		async initView(): Promise<void> {
			if (this.$route.params.action === 'workflowSave') {
				// In case the workflow got saved we do not have to run init
				// as only the route changed but all the needed data is already loaded
				this.uiStore.stateIsDirty = false;
				return;
			}
			if (this.blankRedirect) {
				this.blankRedirect = false;
			} else if (this.$route.name === VIEWS.TEMPLATE_IMPORT) {
				const templateId = this.$route.params.id;
				await this.openWorkflowTemplate(templateId);
			} else {
				if (this.uiStore.stateIsDirty && !this.readOnlyEnv) {
					const confirmModal = await this.confirm(
						this.$locale.baseText('generic.unsavedWork.confirmMessage.message'),
						{
							title: this.$locale.baseText('generic.unsavedWork.confirmMessage.headline'),
							type: 'warning',
							confirmButtonText: this.$locale.baseText(
								'generic.unsavedWork.confirmMessage.confirmButtonText',
							),
							cancelButtonText: this.$locale.baseText(
								'generic.unsavedWork.confirmMessage.cancelButtonText',
							),
							showClose: true,
						},
					);
					if (confirmModal === MODAL_CONFIRM) {
						const saved = await this.workflowHelpers.saveCurrentWorkflow();
						if (saved) await this.settingsStore.fetchPromptsData();
					} else if (confirmModal === MODAL_CLOSE) {
						return;
					}
				}
				// Load a workflow
				let workflowId = null as string | null;
				if (this.$route.params.name) {
					workflowId = this.$route.params.name;
				}
				if (workflowId !== null) {
					let workflow: IWorkflowDb | undefined = undefined;
					try {
						workflow = await this.workflowsStore.fetchWorkflow(workflowId);
					} catch (error) {
						this.showError(error, this.$locale.baseText('openWorkflow.workflowNotFoundError'));

						void this.$router.push({
							name: VIEWS.NEW_WORKFLOW,
						});
					}

					if (workflow) {
						this.titleSet(workflow.name, 'IDLE');
						await this.openWorkflow(workflow);
						await this.checkAndInitDebugMode();

						if (workflow.meta?.onboardingId) {
							this.$telemetry.track(
								`User opened workflow from onboarding template with ID ${workflow.meta.onboardingId}`,
								{
									workflow_id: workflow.id,
								},
								{
									withPostHog: true,
								},
							);
						}
					}
				} else if (this.$route.meta?.nodeView === true) {
					// Create new workflow
					await this.newWorkflow();
				}
			}
			await this.loadCredentials();
			this.historyStore.reset();
			this.uiStore.nodeViewInitialized = true;
			document.addEventListener('keydown', this.keyDown);
			document.addEventListener('keyup', this.keyUp);

			window.addEventListener('beforeunload', this.onBeforeUnload);
			window.addEventListener('unload', this.onUnload);
			// Once view is initialized, pick up all toast notifications
			// waiting in the store and display them
			this.showNotificationForViews([VIEWS.WORKFLOW, VIEWS.NEW_WORKFLOW]);
		},
		getOutputEndpointUUID(
			nodeName: string,
			connectionType: ConnectionTypes,
			index: number,
		): string | null {
			const node = this.workflowsStore.getNodeByName(nodeName);
			if (!node) {
				return null;
			}

			return NodeViewUtils.getOutputEndpointUUID(node.id, connectionType, index);
		},
		getInputEndpointUUID(nodeName: string, connectionType: ConnectionTypes, index: number) {
			const node = this.workflowsStore.getNodeByName(nodeName);
			if (!node) {
				return null;
			}

			return NodeViewUtils.getInputEndpointUUID(node.id, connectionType, index);
		},
		__addConnection(connection: [IConnection, IConnection]) {
			const outputUuid = this.getOutputEndpointUUID(
				connection[0].node,
				connection[0].type as ConnectionTypes,
				connection[0].index,
			);
			const inputUuid = this.getInputEndpointUUID(
				connection[1].node,
				connection[1].type as ConnectionTypes,
				connection[1].index,
			);
			if (!outputUuid || !inputUuid) {
				return;
			}

			const uuid: [string, string] = [outputUuid, inputUuid];
			// Create connections in DOM
			this.instance?.connect({
				uuids: uuid,
				detachable: !this.isReadOnlyRoute && !this.readOnlyEnv,
			});

			setTimeout(() => {
				this.addPinDataConnections(this.workflowsStore.pinnedWorkflowData || ({} as IPinData));
			});
		},
		__removeConnection(connection: [IConnection, IConnection], removeVisualConnection = false) {
			if (removeVisualConnection) {
				const sourceNode = this.workflowsStore.getNodeByName(connection[0].node);
				const targetNode = this.workflowsStore.getNodeByName(connection[1].node);

				if (!sourceNode || !targetNode) {
					return;
				}

				const sourceNodeType = this.nodeTypesStore.getNodeType(
					sourceNode.type,
					sourceNode.typeVersion,
				);
				const sourceNodeOutput =
					sourceNodeType?.outputs?.[connection[0].index] || NodeConnectionType.Main;
				const sourceNodeOutputName =
					typeof sourceNodeOutput === 'string' ? sourceNodeOutput : sourceNodeOutput.name;
				const scope = NodeViewUtils.getEndpointScope(sourceNodeOutputName);

				const connections = this.instance?.getConnections({
					scope,
					source: sourceNode.id,
					target: targetNode.id,
				});

				connections.forEach((connectionInstance: Connection) => {
					if (connectionInstance.__meta) {
						// Only delete connections from specific indexes (if it can be determined by meta)
						if (
							connectionInstance.__meta.sourceOutputIndex === connection[0].index &&
							connectionInstance.__meta.targetOutputIndex === connection[1].index
						) {
							this.__deleteJSPlumbConnection(connectionInstance);
						}
					} else {
						this.__deleteJSPlumbConnection(connectionInstance);
					}
				});
			}

			this.workflowsStore.removeConnection({ connection });
		},
		__deleteJSPlumbConnection(connection: Connection, trackHistory = false) {
			// Make sure to remove the overlay else after the second move
			// it visibly stays behind free floating without a connection.
			connection.removeOverlays();

			this.pullConnActiveNodeName = null; // prevent new connections when connectionDetached is triggered
			this.instance?.deleteConnection(connection); // on delete, triggers connectionDetached event which applies mutation to store
			if (trackHistory && connection.__meta) {
				const connectionData: [IConnection, IConnection] = [
					{
						index: connection.__meta?.sourceOutputIndex,
						node: connection.__meta.sourceNodeName,
						type: NodeConnectionType.Main,
					},
					{
						index: connection.__meta?.targetOutputIndex,
						node: connection.__meta.targetNodeName,
						type: NodeConnectionType.Main,
					},
				];
				const removeCommand = new RemoveConnectionCommand(connectionData, this);
				this.historyStore.pushCommandToUndo(removeCommand);
			}
		},
		__removeConnectionByConnectionInfo(info, removeVisualConnection = false, trackHistory = false) {
			const connectionInfo: [IConnection, IConnection] | null = getConnectionInfo(info);

			if (connectionInfo) {
				if (removeVisualConnection) {
					this.__deleteJSPlumbConnection(info.connection, trackHistory);
				} else if (trackHistory) {
					this.historyStore.pushCommandToUndo(new RemoveConnectionCommand(connectionInfo));
				}
				this.workflowsStore.removeConnection({ connection: connectionInfo });
			}
		},
		async duplicateNodes(nodes: INode[]): Promise<void> {
			if (!this.editAllowedCheck()) {
				return;
			}

			const workflowData = deepCopy(await this.getNodesToSave(nodes));
			await this.importWorkflowData(workflowData, 'duplicate', false);
		},
		getIncomingOutgoingConnections(nodeName: string): {
			incoming: Connection[];
			outgoing: Connection[];
		} {
			const node = this.workflowsStore.getNodeByName(nodeName);

			if (node) {
				// @ts-ignore
				const outgoing = this.instance?.getConnections({
					source: node.id,
				});

				// @ts-ignore
				const incoming = this.instance?.getConnections({
					target: node.id,
				}) as Connection[];

				return {
					incoming,
					outgoing,
				};
			}
			return { incoming: [], outgoing: [] };
		},
		onNodeMoved(node: INodeUi) {
			const { incoming, outgoing } = this.getIncomingOutgoingConnections(node.name);

			[...incoming, ...outgoing].forEach((connection: Connection) => {
				NodeViewUtils.showOrHideMidpointArrow(connection);
				NodeViewUtils.showOrHideItemsLabel(connection);
			});
		},
		onNodeRun({
			name,
			data,
			waiting,
		}: {
			name: string;
			data: ITaskData[] | null;
			waiting: boolean;
		}) {
			const pinData = this.workflowsStore.pinnedWorkflowData;

			if (pinData?.[name]) {
				const { outgoing } = this.getIncomingOutgoingConnections(name);

				outgoing.forEach((connection: Connection) => {
					if (connection.__meta?.sourceNodeName === name) {
						const hasRun = this.workflowsStore.getWorkflowResultDataByNodeName(name) !== null;
						NodeViewUtils.addClassesToOverlays({
							connection,
							overlayIds: [NodeViewUtils.OVERLAY_RUN_ITEMS_ID],
							classNames: hasRun ? ['has-run'] : [],
							includeConnector: true,
						});
					}
				});
				return;
			}

			const sourceNodeName = name;
			const sourceNode = this.workflowsStore.getNodeByName(sourceNodeName);
			const sourceId = sourceNode !== null ? sourceNode.id : '';

			if (data === null || data.length === 0 || waiting) {
				const outgoing = this.instance?.getConnections({
					source: sourceId,
				}) as Connection[];

				outgoing.forEach((connection: Connection) => {
					NodeViewUtils.resetConnection(connection);
				});
				const endpoints = NodeViewUtils.getJSPlumbEndpoints(sourceNode, this.instance);
				endpoints.forEach((endpoint: Endpoint) => {
					if (endpoint.endpoint.type === 'N8nPlus') {
						(endpoint.endpoint as N8nPlusEndpoint).clearSuccessOutput();
					}
				});

				return;
			}

			this.nodeHelpers.setSuccessOutput(data, sourceNode);
		},
		removeNode(nodeName: string, trackHistory = false, trackBulk = true) {
			if (!this.editAllowedCheck()) {
				return;
			}

			const node = this.workflowsStore.getNodeByName(nodeName);
			if (!node) {
				return;
			}

			if (trackHistory && trackBulk) {
				this.historyStore.startRecordingUndo();
			}

			// "requiredNodeTypes" are also defined in cli/commands/run.ts
			const requiredNodeTypes: string[] = [];

			if (requiredNodeTypes.includes(node.type)) {
				// The node is of the required type so check first
				// if any node of that type would be left when the
				// current one would get deleted.
				let deleteAllowed = false;
				for (const checkNode of this.nodes) {
					if (checkNode.name === node.name) {
						continue;
					}
					if (requiredNodeTypes.includes(checkNode.type)) {
						deleteAllowed = true;
						break;
					}
				}

				if (!deleteAllowed) {
					return;
				}
			}

			if (node.type === STICKY_NODE_TYPE) {
				this.$telemetry.track('User deleted workflow note', {
					workflow_id: this.workflowsStore.workflowId,
					is_welcome_note: node.name === QUICKSTART_NOTE_NAME,
				});
			} else {
				void this.externalHooks.run('node.deleteNode', { node });
				this.$telemetry.track('User deleted node', {
					node_type: node.type,
					workflow_id: this.workflowsStore.workflowId,
				});
			}

			let waitForNewConnection = false;
			// connect nodes before/after deleted node
			const nodeType = this.nodeTypesStore.getNodeType(node.type, node.typeVersion);

			const workflow = this.workflowHelpers.getCurrentWorkflow();
			const workflowNode = workflow.getNode(node.name);
			let inputs: Array<ConnectionTypes | INodeInputConfiguration> = [];
			let outputs: Array<ConnectionTypes | INodeOutputConfiguration> = [];
			if (nodeType) {
				inputs = NodeHelpers.getNodeInputs(workflow, workflowNode, nodeType);
				outputs = NodeHelpers.getNodeOutputs(workflow, workflowNode, nodeType);
			}

			if (outputs.length === 1 && inputs.length === 1) {
				const { incoming, outgoing } = this.getIncomingOutgoingConnections(node.name);
				if (incoming.length === 1 && outgoing.length === 1) {
					const conn1 = incoming[0];
					const conn2 = outgoing[0];
					if (conn1.__meta && conn2.__meta) {
						waitForNewConnection = true;
						const sourceNodeName = conn1.__meta.sourceNodeName;
						const sourceNodeOutputIndex = conn1.__meta.sourceOutputIndex;
						const targetNodeName = conn2.__meta.targetNodeName;
						const targetNodeOuputIndex = conn2.__meta.targetOutputIndex;

						setTimeout(() => {
							this.connectTwoNodes(
								sourceNodeName,
								sourceNodeOutputIndex,
								targetNodeName,
								targetNodeOuputIndex,
								NodeConnectionType.Main,
							);

							if (waitForNewConnection) {
								this.instance?.setSuspendDrawing(false, true);
								waitForNewConnection = false;
							}
						}, 100); // just to make it clear to users that this is a new connection
					}
				}
			}

			void nextTick(() => {
				// Suspend drawing
				this.instance?.setSuspendDrawing(true);
				(this.instance?.endpointsByElement[node.id] || [])
					.flat()
					.forEach((endpoint) => this.instance?.deleteEndpoint(endpoint));

				// Remove the connections in data
				this.workflowsStore.removeAllNodeConnection(node);
				this.workflowsStore.removeNode(node);
				this.workflowsStore.clearNodeExecutionData(node.name);

				if (!waitForNewConnection) {
					// Now it can draw again
					this.instance?.setSuspendDrawing(false, true);
				}

				// Remove node from selected index if found in it
				this.uiStore.removeNodeFromSelection(node);
				if (trackHistory) {
					this.historyStore.pushCommandToUndo(new RemoveNodeCommand(node));
				}
			}); // allow other events to finish like drag stop

			if (trackHistory && trackBulk) {
				const recordingTimeout = waitForNewConnection ? 100 : 0;
				setTimeout(() => {
					this.historyStore.stopRecordingUndo();
				}, recordingTimeout);
			}
		},
		async onSwitchSelectedNode(nodeName: string) {
			this.nodeSelectedByName(nodeName, true, true);
		},
		async onOpenConnectionNodeCreator(node: string, connectionType: ConnectionTypes) {
			await this.openSelectiveNodeCreator({
				connectiontype: connectionType,
				node,
			});
		},
		async redrawNode(nodeName: string) {
			// TODO: Improve later
			// For now we redraw the node by simply renaming it. Can for sure be
			// done better later but should be fine for now.
			const tempName = 'x____XXXX____x';
			await this.renameNode(nodeName, tempName);
			await this.renameNode(tempName, nodeName);
		},
		valueChanged(parameterData: IUpdateInformation) {
			if (parameterData.name === 'name' && parameterData.oldValue) {
				// The name changed so we have to take care that
				// the connections get changed.
				void this.renameNode(parameterData.oldValue as string, parameterData.value as string);
			}
		},
		async renameNodePrompt(currentName: string) {
			try {
				const promptResponsePromise = this.prompt(
					this.$locale.baseText('nodeView.prompt.newName') + ':',
					this.$locale.baseText('nodeView.prompt.renameNode') + `: ${currentName}`,
					{
						customClass: 'rename-prompt',
						confirmButtonText: this.$locale.baseText('nodeView.prompt.rename'),
						cancelButtonText: this.$locale.baseText('nodeView.prompt.cancel'),
						inputErrorMessage: this.$locale.baseText('nodeView.prompt.invalidName'),
						inputValue: currentName,
					},
				);

				// Wait till it had time to display
				await this.$nextTick();

				// Get the input and select the text in it
				const nameInput = document.querySelector('.rename-prompt .el-input__inner') as
					| HTMLInputElement
					| undefined;
				if (nameInput) {
					nameInput.focus();
					nameInput.select();
				}

				const promptResponse = (await promptResponsePromise) as MessageBoxInputData;

				if (promptResponse?.action !== MODAL_CONFIRM) return;

				await this.renameNode(currentName, promptResponse.value, true);
			} catch (e) {}
		},
		async renameNode(currentName: string, newName: string, trackHistory = false) {
			if (currentName === newName) {
				return;
			}

			this.suspendRecordingDetachedConnections = true;
			if (trackHistory) {
				this.historyStore.startRecordingUndo();
			}

			const activeNodeName = this.activeNode?.name;
			const isActive = activeNodeName === currentName;
			if (isActive) {
				this.renamingActive = true;
			}

			newName = this.uniqueNodeName(newName);

			// Rename the node and update the connections
			const workflow = this.workflowHelpers.getCurrentWorkflow(true);
			workflow.renameNode(currentName, newName);

			if (trackHistory) {
				this.historyStore.pushCommandToUndo(new RenameNodeCommand(currentName, newName));
			}

			// Update also last selected node and execution data
			this.workflowsStore.renameNodeSelectedAndExecution({ old: currentName, new: newName });

			// Reset all nodes and connections to load the new ones
			this.deleteEveryEndpoint();

			this.workflowsStore.removeAllConnections({ setStateDirty: false });
			this.workflowsStore.removeAllNodes({ removePinData: false, setStateDirty: true });

			// Wait a tick that the old nodes had time to get removed
			await this.$nextTick();

			// Add the new updated nodes
			await this.addNodes(Object.values(workflow.nodes), workflow.connectionsBySourceNode, false);

			// Make sure that the node is selected again
			this.deselectAllNodes();
			this.nodeSelectedByName(newName);

			if (isActive) {
				this.ndvStore.activeNodeName = newName;
				this.renamingActive = false;
			}

			if (trackHistory) {
				this.historyStore.stopRecordingUndo();
			}
			this.suspendRecordingDetachedConnections = false;
		},
		deleteEveryEndpoint() {
			// Check as it does not exist on first load
			if (this.instance) {
				this.instance?.reset();
				Object.values(this.instance?.endpointsByElement)
					.flatMap((endpoint) => endpoint)
					.forEach((endpoint) => endpoint.destroy());

				this.instance.deleteEveryConnection({ fireEvent: true });
			}
		},
		matchCredentials(node: INodeUi) {
			if (!node.credentials) {
				return;
			}
			Object.entries(node.credentials).forEach(
				([nodeCredentialType, nodeCredentials]: [string, INodeCredentialsDetails]) => {
					const credentialOptions = this.credentialsStore.getCredentialsByType(nodeCredentialType);

					// Check if workflows applies old credentials style
					if (typeof nodeCredentials === 'string') {
						nodeCredentials = {
							id: null,
							name: nodeCredentials,
						};
						this.credentialsUpdated = true;
					}

					if (nodeCredentials.id) {
						// Check whether the id is matching with a credential
						const credentialsId = nodeCredentials.id.toString(); // due to a fixed bug in the migration UpdateWorkflowCredentials (just sqlite) we have to cast to string and check later if it has been a number
						const credentialsForId = credentialOptions.find(
							(optionData: ICredentialsResponse) => optionData.id === credentialsId,
						);
						if (credentialsForId) {
							if (
								credentialsForId.name !== nodeCredentials.name ||
								typeof nodeCredentials.id === 'number'
							) {
								node.credentials![nodeCredentialType] = {
									id: credentialsForId.id,
									name: credentialsForId.name,
								};
								this.credentialsUpdated = true;
							}
							return;
						}
					}

					// No match for id found or old credentials type used
					node.credentials![nodeCredentialType] = nodeCredentials;

					// check if only one option with the name would exist
					const credentialsForName = credentialOptions.filter(
						(optionData: ICredentialsResponse) => optionData.name === nodeCredentials.name,
					);

					// only one option exists for the name, take it
					if (credentialsForName.length === 1) {
						node.credentials![nodeCredentialType].id = credentialsForName[0].id;
						this.credentialsUpdated = true;
					}
				},
			);
		},
		async addNodes(nodes: INodeUi[], connections?: IConnections, trackHistory = false) {
			if (!nodes?.length) {
				return;
			}
			this.isInsertingNodes = true;
			// Before proceeding we must check if all nodes contain the `properties` attribute.
			// Nodes are loaded without this information so we must make sure that all nodes
			// being added have this information.
			await this.loadNodesProperties(
				nodes.map((node) => ({ name: node.type, version: node.typeVersion })),
			);

			// Add the node to the node-list
			let nodeType: INodeTypeDescription | null;
			nodes.forEach((node) => {
				if (!node.id) {
					node.id = uuid();
				}

				nodeType = this.nodeTypesStore.getNodeType(node.type, node.typeVersion);

				// Make sure that some properties always exist
				if (!node.hasOwnProperty('disabled')) {
					node.disabled = false;
				}

				if (!node.hasOwnProperty('parameters')) {
					node.parameters = {};
				}

				// Load the defaul parameter values because only values which differ
				// from the defaults get saved
				if (nodeType !== null) {
					let nodeParameters = null;
					try {
						nodeParameters = NodeHelpers.getNodeParameters(
							nodeType.properties,
							node.parameters,
							true,
							false,
							node,
						);
					} catch (e) {
						console.error(
							this.$locale.baseText('nodeView.thereWasAProblemLoadingTheNodeParametersOfNode') +
								`: "${node.name}"`,
						);
						console.error(e);
					}
					node.parameters = nodeParameters !== null ? nodeParameters : {};

					// if it's a webhook and the path is empty set the UUID as the default path
					if (
						[WEBHOOK_NODE_TYPE, FORM_TRIGGER_NODE_TYPE].includes(node.type) &&
						node.parameters.path === ''
					) {
						node.parameters.path = node.webhookId as string;
					}
				}

				// check and match credentials, apply new format if old is used
				this.matchCredentials(node);
				this.workflowsStore.addNode(node);
				if (trackHistory) {
					this.historyStore.pushCommandToUndo(new AddNodeCommand(node));
				}
			});

			// Wait for the nodes to be rendered
			await this.$nextTick();

			this.instance?.setSuspendDrawing(true);

			if (connections) {
				await this.addConnections(connections);
			}
			// Add the node issues at the end as the node-connections are required
			this.nodeHelpers.refreshNodeIssues();
			this.nodeHelpers.updateNodesInputIssues();
			this.resetEndpointsErrors();
			this.isInsertingNodes = false;

			// Now it can draw again
			this.instance?.setSuspendDrawing(false, true);
		},
		async addConnections(connections: IConnections) {
			const batchedConnectionData: Array<[IConnection, IConnection]> = [];

			for (const sourceNode in connections) {
				for (const type in connections[sourceNode]) {
					connections[sourceNode][type].forEach((outwardConnections, sourceIndex) => {
						if (outwardConnections) {
							outwardConnections.forEach((targetData) => {
								batchedConnectionData.push([
									{ node: sourceNode, type, index: sourceIndex },
									{ node: targetData.node, type: targetData.type, index: targetData.index },
								]);
							});
						}
					});
				}
			}

			// Process the connections in batches
			await this.processConnectionBatch(batchedConnectionData);
			setTimeout(this.addConectionsTestData, 0);
		},

		async processConnectionBatch(batchedConnectionData: Array<[IConnection, IConnection]>) {
			const batchSize = 100;

			for (let i = 0; i < batchedConnectionData.length; i += batchSize) {
				const batch = batchedConnectionData.slice(i, i + batchSize);

				batch.forEach((connectionData) => {
					this.__addConnection(connectionData);
				});
			}
		},

		async addNodesToWorkflow(data: IWorkflowDataUpdate): Promise<IWorkflowDataUpdate> {
			// Because nodes with the same name maybe already exist, it could
			// be needed that they have to be renamed. Also could it be possible
			// that nodes are not allowd to be created because they have a create
			// limit set. So we would then link the new nodes with the already existing ones.
			// In this object all that nodes get saved in the format:
			//   old-name -> new-name
			const nodeNameTable: {
				[key: string]: string;
			} = {};
			const newNodeNames: string[] = [];

			if (!data.nodes) {
				// No nodes to add
				throw new Error(this.$locale.baseText('nodeView.noNodesGivenToAdd'));
			}

			// Get how many of the nodes of the types which have
			// a max limit set already exist
			const nodeTypesCount = this.workflowHelpers.getNodeTypesMaxCount();

			let oldName: string;
			let newName: string;
			const createNodes: INode[] = [];

			await this.loadNodesProperties(
				data.nodes.map((node) => ({ name: node.type, version: node.typeVersion })),
			);

			data.nodes.forEach((node) => {
				if (nodeTypesCount[node.type] !== undefined) {
					if (nodeTypesCount[node.type].exist >= nodeTypesCount[node.type].max) {
						// Node is not allowed to be created so
						// do not add it to the create list but
						// add the name of the existing node
						// that this one gets linked up instead.
						nodeNameTable[node.name] = nodeTypesCount[node.type].nodeNames[0];
						return;
					} else {
						// Node can be created but increment the
						// counter in case multiple ones are
						// supposed to be created
						nodeTypesCount[node.type].exist += 1;
					}
				}

				oldName = node.name;

				const localized = this.locale.localizeNodeName(node.name, node.type);

				newName = this.uniqueNodeName(localized, newNodeNames);

				newNodeNames.push(newName);
				nodeNameTable[oldName] = newName;

				createNodes.push(node);
			});

			// Get only the connections of the nodes that get created
			const newConnections: IConnections = {};
			const currentConnections = data.connections!;
			const createNodeNames = createNodes.map((node) => node.name);
			let sourceNode, type, sourceIndex, connectionIndex, connectionData;
			for (sourceNode of Object.keys(currentConnections)) {
				if (!createNodeNames.includes(sourceNode)) {
					// Node does not get created so skip output connections
					continue;
				}

				const connection: INodeConnections = {};

				for (type of Object.keys(currentConnections[sourceNode])) {
					connection[type] = [];
					for (
						sourceIndex = 0;
						sourceIndex < currentConnections[sourceNode][type].length;
						sourceIndex++
					) {
						const nodeSourceConnections = [];
						if (currentConnections[sourceNode][type][sourceIndex]) {
							for (
								connectionIndex = 0;
								connectionIndex < currentConnections[sourceNode][type][sourceIndex].length;
								connectionIndex++
							) {
								connectionData = currentConnections[sourceNode][type][sourceIndex][connectionIndex];
								if (!createNodeNames.includes(connectionData.node)) {
									// Node does not get created so skip input connection
									continue;
								}

								nodeSourceConnections.push(connectionData);
								// Add connection
							}
						}
						connection[type].push(nodeSourceConnections);
					}
				}

				newConnections[sourceNode] = connection;
			}

			// Create a workflow with the new nodes and connections that we can use
			// the rename method
			const tempWorkflow: Workflow = this.workflowHelpers.getWorkflow(createNodes, newConnections);

			// Rename all the nodes of which the name changed
			for (oldName in nodeNameTable) {
				if (oldName === nodeNameTable[oldName]) {
					// Name did not change so skip
					continue;
				}
				tempWorkflow.renameNode(oldName, nodeNameTable[oldName]);
			}

			if (data.pinData) {
				let pinDataSuccess = true;
				for (const nodeName of Object.keys(data.pinData)) {
					// Pin data limit reached
					if (!pinDataSuccess) {
						this.showError(
							new Error(this.$locale.baseText('ndv.pinData.error.tooLarge.description')),
							this.$locale.baseText('ndv.pinData.error.tooLarge.title'),
						);
						continue;
					}

					const node = tempWorkflow.nodes[nodeNameTable[nodeName]];
					try {
						const pinnedDataForNode = usePinnedData(node);
						pinnedDataForNode.setData(data.pinData[nodeName], 'add-nodes');
						pinDataSuccess = true;
					} catch (error) {
						pinDataSuccess = false;
						console.error(error);
					}
				}
			}

			// Add the nodes with the changed node names, expressions and connections
			this.historyStore.startRecordingUndo();
			await this.addNodes(
				Object.values(tempWorkflow.nodes),
				tempWorkflow.connectionsBySourceNode,
				true,
			);

			this.historyStore.stopRecordingUndo();

			this.uiStore.stateIsDirty = true;

			return {
				nodes: Object.values(tempWorkflow.nodes),
				connections: tempWorkflow.connectionsBySourceNode,
			};
		},
		async getNodesToSave(nodes: INode[]): Promise<IWorkflowData> {
			const data: IWorkflowData = {
				nodes: [],
				connections: {},
				pinData: {},
			};

			// Get data of all the selected noes
			let nodeData;
			const exportNodeNames: string[] = [];

			for (const node of nodes) {
				nodeData = this.workflowHelpers.getNodeDataToSave(node);
				exportNodeNames.push(node.name);

				data.nodes.push(nodeData);

				const pinDataForNode = this.workflowsStore.pinDataByNodeName(node.name);
				if (pinDataForNode) {
					data.pinData![node.name] = pinDataForNode;
				}

				if (
					nodeData.credentials &&
					this.settingsStore.isEnterpriseFeatureEnabled(EnterpriseEditionFeature.Sharing)
				) {
					const usedCredentials = this.workflowsStore.usedCredentials;
					nodeData.credentials = Object.fromEntries(
						Object.entries(nodeData.credentials).filter(([_, credential]) => {
							return (
								credential.id &&
								(!usedCredentials[credential.id] ||
									usedCredentials[credential.id]?.currentUserHasAccess)
							);
						}),
					);
				}
			}

			// Get only connections of exported nodes and ignore all other ones
			let connectionToKeep,
				connections: INodeConnections,
				type: string,
				connectionIndex: number,
				sourceIndex: number,
				connectionData: IConnection,
				typeConnections: INodeConnections;

			data.nodes.forEach((node) => {
				connections = this.workflowsStore.outgoingConnectionsByNodeName(node.name);
				if (Object.keys(connections).length === 0) {
					return;
				}

				// Keep only the connection to node which get also exported
				typeConnections = {};
				for (type of Object.keys(connections)) {
					for (sourceIndex = 0; sourceIndex < connections[type].length; sourceIndex++) {
						connectionToKeep = [];
						for (
							connectionIndex = 0;
							connectionIndex < connections[type][sourceIndex].length;
							connectionIndex++
						) {
							connectionData = connections[type][sourceIndex][connectionIndex];
							if (exportNodeNames.indexOf(connectionData.node) !== -1) {
								connectionToKeep.push(connectionData);
							}
						}

						if (connectionToKeep.length) {
							if (!typeConnections.hasOwnProperty(type)) {
								typeConnections[type] = [];
							}
							typeConnections[type][sourceIndex] = connectionToKeep;
						}
					}
				}

				if (Object.keys(typeConnections).length) {
					data.connections[node.name] = typeConnections;
				}
			});

			return data;
		},
		resetWorkspace() {
			this.workflowsStore.resetWorkflow();

			this.onToggleNodeCreator({ createNodeActive: false });
			this.nodeCreatorStore.setShowScrim(false);
			this.canvasStore.resetZoom();

			// Reset nodes
			this.unbindEndpointEventListeners();
			this.deleteEveryEndpoint();

			// Make sure that if there is a waiting test-webhook that it gets removed
			if (this.executionWaitingForWebhook) {
				try {
					void this.workflowsStore.removeTestWebhook(this.workflowsStore.workflowId);
				} catch (error) {}
			}
			this.workflowsStore.resetState();
			this.uiStore.removeActiveAction('workflowRunning');

			this.uiStore.resetSelectedNodes();
			this.uiStore.nodeViewOffsetPosition = [0, 0];

			this.credentialsUpdated = false;
		},
		async loadActiveWorkflows(): Promise<void> {
			await this.workflowsStore.fetchActiveWorkflows();
		},
		async loadNodeTypes(): Promise<void> {
			await this.nodeTypesStore.getNodeTypes();
		},
		async loadCredentialTypes(): Promise<void> {
			await this.credentialsStore.fetchCredentialTypes(true);
		},
		async loadCredentials(): Promise<void> {
			await this.credentialsStore.fetchAllCredentials(this.currentProjectId);
		},
		async loadVariables(): Promise<void> {
			await this.environmentsStore.fetchAllVariables();
		},
		async loadSecrets(): Promise<void> {
			await this.externalSecretsStore.fetchAllSecrets();
		},
		async loadNodesProperties(nodeInfos: INodeTypeNameVersion[]): Promise<void> {
			const allNodes: INodeTypeDescription[] = this.nodeTypesStore.allNodeTypes;

			const nodesToBeFetched: INodeTypeNameVersion[] = [];
			allNodes.forEach((node) => {
				const nodeVersions = Array.isArray(node.version) ? node.version : [node.version];
				if (
					!!nodeInfos.find((n) => n.name === node.name && nodeVersions.includes(n.version)) &&
					!node.hasOwnProperty('properties')
				) {
					nodesToBeFetched.push({
						name: node.name,
						version: Array.isArray(node.version) ? node.version.slice(-1)[0] : node.version,
					});
				}
			});

			if (nodesToBeFetched.length > 0) {
				// Only call API if node information is actually missing
				this.canvasStore.startLoading();
				await this.nodeTypesStore.getNodesInformation(nodesToBeFetched);
				this.canvasStore.stopLoading();
			}
		},
		async onPostMessageReceived(message: MessageEvent) {
			if (!message || typeof message.data !== 'string' || !message.data?.includes?.('"command"')) {
				return;
			}
			try {
				const json = JSON.parse(message.data);
				if (json && json.command === 'openWorkflow') {
					try {
						await this.importWorkflowExact(json);
						this.canOpenNDV = json.canOpenNDV ?? true;
						this.hideNodeIssues = json.hideNodeIssues ?? false;
						this.isExecutionPreview = false;
					} catch (e) {
						if (window.top) {
							window.top.postMessage(
								JSON.stringify({
									command: 'error',
									message: this.$locale.baseText('openWorkflow.workflowImportError'),
								}),
								'*',
							);
						}
						this.showMessage({
							title: this.$locale.baseText('openWorkflow.workflowImportError'),
							message: (e as Error).message,
							type: 'error',
						});
					}
				} else if (json && json.command === 'openExecution') {
					try {
						// If this NodeView is used in preview mode (in iframe) it will not have access to the main app store
						// so everything it needs has to be sent using post messages and passed down to child components
						this.isProductionExecutionPreview = json.executionMode !== 'manual';

						await this.openExecution(json.executionId);
						this.canOpenNDV = json.canOpenNDV ?? true;
						this.hideNodeIssues = json.hideNodeIssues ?? false;
						this.isExecutionPreview = true;
					} catch (e) {
						if (window.top) {
							window.top.postMessage(
								JSON.stringify({
									command: 'error',
									message: this.$locale.baseText('nodeView.showError.openExecution.title'),
								}),
								'*',
							);
						}
						this.showMessage({
							title: this.$locale.baseText('nodeView.showError.openExecution.title'),
							message: (e as Error).message,
							type: 'error',
						});
					}
				} else if (json?.command === 'setActiveExecution') {
					this.executionsStore.activeExecution = json.execution;
				}
			} catch (e) {}
		},
		async onImportWorkflowDataEvent(data: IDataObject) {
			await this.importWorkflowData(data.data as IWorkflowDataUpdate, 'file');
		},
		async onImportWorkflowUrlEvent(data: IDataObject) {
			const workflowData = await this.getWorkflowDataFromUrl(data.url as string);
			if (workflowData !== undefined) {
				await this.importWorkflowData(workflowData, 'url');
			}
		},
		addPinDataConnections(pinData: IPinData) {
			Object.keys(pinData).forEach((nodeName) => {
				const node = this.workflowsStore.getNodeByName(nodeName);
				if (!node) {
					return;
				}

				const hasRun = this.workflowsStore.getWorkflowResultDataByNodeName(nodeName) !== null;
				const classNames = ['pinned'];

				if (hasRun) {
					classNames.push('has-run');
				}

				// @ts-ignore
				const connections = this.instance?.getConnections({
					source: node.id,
				}) as Connection[];

				connections.forEach((connection) => {
					NodeViewUtils.addConnectionOutputSuccess(connection, {
						total: pinData[nodeName].length,
						iterations: 0,
						classNames,
					});
				});
			});
		},
		removePinDataConnections(pinData: IPinData) {
			Object.keys(pinData).forEach((nodeName) => {
				const node = this.workflowsStore.getNodeByName(nodeName);
				if (!node) {
					return;
				}

				// @ts-ignore
				const connections = this.instance?.getConnections({
					source: node.id,
				}) as Connection[];

				this.instance.setSuspendDrawing(true);
				connections.forEach(NodeViewUtils.resetConnection);
				this.instance.setSuspendDrawing(false, true);
			});
		},
		onToggleNodeCreator({ source, createNodeActive, nodeCreatorView }: ToggleNodeCreatorOptions) {
			if (createNodeActive === this.createNodeActive) return;

			if (!nodeCreatorView) {
				nodeCreatorView = this.containsTrigger
					? REGULAR_NODE_CREATOR_VIEW
					: TRIGGER_NODE_CREATOR_VIEW;
			}

			// Default to the trigger tab in node creator if there's no trigger node yet
			this.nodeCreatorStore.setSelectedView(nodeCreatorView);

			this.createNodeActive = createNodeActive;

			let mode;
			switch (this.nodeCreatorStore.selectedView) {
				case AI_NODE_CREATOR_VIEW:
					mode = 'ai';
					break;
				case REGULAR_NODE_CREATOR_VIEW:
					mode = 'regular';
					break;
				default:
					mode = 'regular';
			}

			if (createNodeActive) this.nodeCreatorStore.setOpenSource(source);
			void this.externalHooks.run('nodeView.createNodeActiveChanged', {
				source,
				mode,
				createNodeActive,
			});
			this.$telemetry.trackNodesPanel('nodeView.createNodeActiveChanged', {
				source,
				mode,
				createNodeActive,
				workflow_id: this.workflowsStore.workflowId,
			});
		},
		async onAddNodes(
			{ nodes, connections }: AddedNodesAndConnections,
			dragAndDrop = false,
			position?: XYPosition,
		) {
			let currentPosition = position;
			for (const { type, isAutoAdd, name, openDetail, position: nodePosition } of nodes) {
				await this.addNode(
					type,
					{ position: nodePosition ?? currentPosition, dragAndDrop, name },
					openDetail ?? false,
					true,
					isAutoAdd,
				);

				const lastAddedNode = this.nodes[this.nodes.length - 1];
				currentPosition = [
					lastAddedNode.position[0] + NodeViewUtils.NODE_SIZE * 2 + NodeViewUtils.GRID_SIZE,
					lastAddedNode.position[1],
				];
			}

			const newNodesOffset = this.nodes.length - nodes.length;
			for (const { from, to } of connections) {
				const fromNode = this.nodes[newNodesOffset + from.nodeIndex];
				const toNode = this.nodes[newNodesOffset + to.nodeIndex];

				this.connectTwoNodes(
					fromNode.name,
					from.outputIndex ?? 0,
					toNode.name,
					to.inputIndex ?? 0,
					NodeConnectionType.Main,
				);
			}

			const lastAddedNode = this.nodes[this.nodes.length - 1];
			const workflow = this.workflowHelpers.getCurrentWorkflow();
			const lastNodeInputs = workflow.getParentNodesByDepth(lastAddedNode.name, 1);

			// If the last added node has multiple inputs, move them down
			if (lastNodeInputs.length > 1) {
				lastNodeInputs.slice(1).forEach((node, index) => {
					const nodeUi = this.workflowsStore.getNodeByName(node.name);
					if (!nodeUi) return;

					this.onMoveNode({
						nodeName: nodeUi.name,
						position: [nodeUi.position[0], nodeUi.position[1] + 100 * (index + 1)],
					});
				});
			}

			this.addPinDataConnections(this.workflowsStore.pinnedWorkflowData || ({} as IPinData));
		},

		async saveCurrentWorkflowExternal(callback: () => void) {
			await this.workflowHelpers.saveCurrentWorkflow();
			callback?.();
		},
		setSuspendRecordingDetachedConnections(suspend: boolean) {
			this.suspendRecordingDetachedConnections = suspend;
		},
		onMoveNode({ nodeName, position }: { nodeName: string; position: XYPosition }): void {
			this.workflowsStore.updateNodeProperties({ name: nodeName, properties: { position } });
			const node = this.workflowsStore.getNodeByName(nodeName);
			setTimeout(() => {
				if (node) {
					this.instance?.repaintEverything();
					this.onNodeMoved(node);
				}
			}, 0);
		},
		onRevertAddNode({ node }: { node: INodeUi }): void {
			this.removeNode(node.name, false);
		},
		async onRevertRemoveNode({ node }: { node: INodeUi }): Promise<void> {
			const prevNode = this.workflowsStore.workflow.nodes.find((n) => n.id === node.id);
			if (prevNode) {
				return;
			}
			// For some reason, returning node to canvas with old id
			// makes it's endpoint to render at wrong position
			node.id = uuid();
			await this.addNodes([node]);
		},
		onRevertAddConnection({ connection }: { connection: [IConnection, IConnection] }) {
			this.suspendRecordingDetachedConnections = true;
			this.__removeConnection(connection, true);
			this.suspendRecordingDetachedConnections = false;
		},
		async onRevertRemoveConnection({ connection }: { connection: [IConnection, IConnection] }) {
			this.suspendRecordingDetachedConnections = true;
			this.__addConnection(connection);
			this.suspendRecordingDetachedConnections = false;
		},
		async onRevertNameChange({ currentName, newName }: { currentName: string; newName: string }) {
			await this.renameNode(newName, currentName);
		},
		onRevertEnableToggle({ nodeName, isDisabled }: { nodeName: string; isDisabled: boolean }) {
			const node = this.workflowsStore.getNodeByName(nodeName);
			if (node) {
				this.nodeHelpers.disableNodes([node]);
			}
		},
		onPageShow(e: PageTransitionEvent) {
			// Page was restored from the bfcache (back-forward cache)
			if (e.persisted) {
				this.canvasStore.stopLoading();
			}
		},
		readOnlyEnvRouteCheck() {
			if (
				this.readOnlyEnv &&
				[VIEWS.NEW_WORKFLOW, VIEWS.TEMPLATE_IMPORT].includes(this.$route.name)
			) {
				void this.$nextTick(async () => {
					this.resetWorkspace();
					this.uiStore.stateIsDirty = false;

					await this.$router.replace({ name: VIEWS.HOMEPAGE });
				});
			}
		},
		async checkAndInitDebugMode() {
			if (this.$route.name === VIEWS.EXECUTION_DEBUG) {
				this.titleSet(this.workflowName, 'DEBUG');
				if (!this.workflowsStore.isInDebugMode) {
					await this.applyExecutionData(this.$route.params.executionId as string);
					this.workflowsStore.isInDebugMode = true;
				}
			}
		},
		onContextMenuAction(action: ContextMenuAction, nodes: INode[]): void {
			switch (action) {
				case 'copy':
					this.copyNodes(nodes);
					break;
				case 'delete':
					this.deleteNodes(nodes);
					break;
				case 'duplicate':
					void this.duplicateNodes(nodes);
					break;
				case 'execute':
					this.onRunNode(nodes[0].name, 'NodeView.onContextMenuAction');
					break;
				case 'open':
					this.ndvStore.activeNodeName = nodes[0].name;
					break;
				case 'rename':
					void this.renameNodePrompt(nodes[0].name);
					break;
				case 'toggle_activation':
					this.toggleActivationNodes(nodes);
					break;
				case 'toggle_pin':
					this.togglePinNodes(nodes, 'context-menu');
					break;
				case 'add_node':
					this.onToggleNodeCreator({
						source: NODE_CREATOR_OPEN_SOURCES.CONTEXT_MENU,
						createNodeActive: !this.isReadOnlyRoute && !this.readOnlyEnv,
					});
					break;
				case 'add_sticky':
					void this.onAddNodes({ nodes: [{ type: STICKY_NODE_TYPE }], connections: [] });
					break;
				case 'select_all':
					this.selectAllNodes();
					break;
				case 'deselect_all':
					this.deselectAllNodes();
					break;
			}
		},
	},
	async onSourceControlPull() {
		let workflowId = null as string | null;
		if (this.$route.params.name) {
			workflowId = this.$route.params.name;
		}

		try {
			await Promise.all([this.loadVariables(), this.tagsStore.fetchAll()]);

			if (workflowId !== null && !this.uiStore.stateIsDirty) {
				const workflow: IWorkflowDb | undefined =
					await this.workflowsStore.fetchWorkflow(workflowId);
				if (workflow) {
					this.titleSet(workflow.name, 'IDLE');
					await Promise.all([this.openWorkflow(workflow), this.loadCredentials()]);
				}
			}
		} catch (error) {
			console.error(error);
		}
	},
});
</script>

<style scoped lang="scss">
.node-view-root {
	position: relative;
	flex: 1;
	overflow: hidden;
	background-color: var(--color-canvas-background);
	width: 100%;
	height: 100%;
	position: relative;
}

.node-view-wrapper {
	position: fixed;
}

.node-view {
	position: relative;
	width: 100%;
	height: 100%;
	transform-origin: 0 0;
	z-index: -1;
}

.node-view-background {
	background-color: var(--color-canvas-background);
	position: absolute;
	width: 10000px;
	height: 10000px;
	z-index: -2;
}

.move-active {
	cursor: grab;
	cursor: -moz-grab;
	cursor: -webkit-grab;
	touch-action: none;
}

.move-in-process {
	cursor: grabbing;
	cursor: -moz-grabbing;
	cursor: -webkit-grabbing;
	touch-action: none;
}

.workflow-execute-wrapper {
	position: absolute;
	display: flex;
	justify-content: center;
	align-items: center;
	left: 50%;
	transform: translateX(-50%);
	bottom: var(--spacing-l);
	width: auto;

	@media (max-width: $breakpoint-2xs) {
		bottom: 150px;
	}

	button {
		display: flex;
		justify-content: center;
		align-items: center;
		margin-left: 0.625rem;

		&:first-child {
			margin: 0;
		}
	}
}

/* Makes sure that when selected with mouse it does not select text */
.do-not-select *,
.jtk-drag-select * {
	-webkit-touch-callout: none;
	-webkit-user-select: none;
	-khtml-user-select: none;
	-moz-user-select: none;
	-ms-user-select: none;
	user-select: none;
}
</style>

<style lang="scss">
.node-view-wrapper {
	--drag-scope-active-disabled-color: var(--color-foreground-dark);

	&.connection-drag-scope-active {
		@each $node-type in $supplemental-node-types {
			// Grey out incompatible node type endpoints
			&:not(.connection-drag-scope-active-type-#{$node-type}) {
				.diamond-output-endpoint,
				.jtk-connector,
				.add-input-endpoint {
					--node-type-#{$node-type}-color: var(--drag-scope-active-disabled-color);
				}

				.node-input-endpoint-label,
				.node-output-endpoint-label {
					--node-type-#{$node-type}-color: var(--drag-scope-active-disabled-color);
				}
			}

			&.connection-drag-scope-active-type-#{$node-type} {
				// Dragging input
				&.connection-drag-scope-active-connection-target {
					// Apply style to compatible output endpoints
					.diamond-output-endpoint[data-jtk-scope-#{$node-type}='true'] {
						transform: scale(1.5) rotate(45deg);
					}

					.add-input-endpoint[data-jtk-scope-#{$node-type}='true'] {
						// Apply style to dragged compatible input endpoint
						&.jtk-dragging {
							.add-input-endpoint-default {
								transform: translate(-5px, -5px) scale(1.5);
							}
						}

						// Apply style to non-dragged compatible input endpoints
						&:not(.jtk-dragging) {
							--node-type-#{$node-type}-color: var(--drag-scope-active-disabled-color);
						}
					}

					.node-input-endpoint-label {
						&:not(.jtk-dragging) {
							--node-type-#{$node-type}-color: var(--drag-scope-active-disabled-color);
						}
					}
				}

				// Dragging output
				&.connection-drag-scope-active-connection-source {
					// Apply style to dragged compatible output endpoint
					.diamond-output-endpoint[data-jtk-scope-#{$node-type}='true'] {
						&.jtk-dragging {
							transform: scale(1.5) rotate(45deg);
						}

						// Apply style to non-dragged compatible input endpoints
						&:not(.jtk-dragging) {
							--node-type-#{$node-type}-color: var(--drag-scope-active-disabled-color);
						}
					}

					// Apply style to compatible output endpoints
					.add-input-endpoint[data-jtk-scope-#{$node-type}='true'] {
						.add-input-endpoint-default {
							transform: translate(-5px, -5px) scale(1.5);
						}
					}

					.node-output-endpoint-label {
						&:not(.jtk-dragging) {
							--node-type-#{$node-type}-color: var(--drag-scope-active-disabled-color);
						}
					}
				}
			}
		}
	}
}

.drop-add-node-label {
	color: var(--color-text-dark);
	font-weight: 600;
	font-size: 0.8em;
	text-align: center;
	background-color: #ffffff55;
}

.connection-actions {
	&:hover {
		display: block !important;
	}

	> button {
		color: var(--color-foreground-xdark);
		border: 2px solid var(--color-foreground-xdark);
		background-color: var(--color-background-xlight);
		border-radius: var(--border-radius-base);
		height: var(--spacing-l);
		width: var(--spacing-l);
		cursor: pointer;

		display: inline-flex;
		align-items: center;
		justify-content: center;

		position: absolute;
		top: -12px;

		&.add {
			right: 4px;
		}

		&.delete {
			left: 4px;
		}

		&.delete-single {
			left: -12px;
		}

		svg {
			pointer-events: none;
			font-size: var(--font-size-2xs);
		}

		&:hover {
			border-color: var(--color-primary);
			color: var(--color-primary);
		}
	}
}
</style>

<style module lang="scss">
.content {
	position: relative;
	display: flex;
	overflow: auto;
	height: 100%;
	width: 100%;
}

.shake {
	animation: 1s 200ms shake;
}

@keyframes shake {
	10%,
	90% {
		transform: translate3d(-1px, 0, 0);
	}

	20%,
	80% {
		transform: translate3d(2px, 0, 0);
	}

	30%,
	50%,
	70% {
		transform: translate3d(-4px, 0, 0);
	}

	40%,
	60% {
		transform: translate3d(4px, 0, 0);
	}
}

.setupCredentialsButtonWrapper {
	position: absolute;
	left: var(--spacing-l);
	top: var(--spacing-l);
}
</style>

<style lang="scss" scoped>
@mixin applyColorToConnection($partialSelector, $cssColorVarName, $labelCssColorVarName) {
	.jtk-connector#{$partialSelector}:not(.jtk-hover) {
		path:not(.jtk-connector-outline) {
			stroke: var(#{$cssColorVarName});
		}
		path[jtk-overlay-id='reverse-arrow'],
		path[jtk-overlay-id='endpoint-arrow'],
		path[jtk-overlay-id='midpoint-arrow'] {
			fill: var(#{$cssColorVarName});
		}
	}

	.connection-run-items-label#{$partialSelector} {
		color: var(#{$labelCssColorVarName});
	}
}

:deep(.node-view) {
	@include applyColorToConnection('.success', '--color-success-light', '--color-success');
	@include applyColorToConnection(
		'.success.pinned',
		'--color-foreground-xdark',
		'--color-foreground-xdark'
	);
	@include applyColorToConnection(
		'.success.pinned.has-run',
		'--color-secondary',
		'--color-secondary'
	);
}
</style>
, IRun, IPushDataExecutionFinished<|MERGE_RESOLUTION|>--- conflicted
+++ resolved
@@ -285,6 +285,7 @@
 	Workflow,
 	ConnectionTypes,
 	INodeOutputConfiguration,
+	IRun,
 } from 'n8n-workflow';
 import {
 	deepCopy,
@@ -311,6 +312,7 @@
 	NodeCreatorOpenSource,
 	AddedNodesAndConnections,
 	ToggleNodeCreatorOptions,
+	IPushDataExecutionFinished,
 } from '@/Interface';
 
 import { type Route, type RawLocation, useRouter } from 'vue-router';
@@ -606,11 +608,8 @@
 			useCollaborationStore,
 			usePushConnectionStore,
 			useSourceControlStore,
-<<<<<<< HEAD
+			useExecutionsStore,
 			useProjectsStore,
-=======
-			useExecutionsStore,
->>>>>>> a3eea3ac
 		),
 		nativelyNumberSuffixedDefaults(): string[] {
 			return this.nodeTypesStore.nativelyNumberSuffixedDefaults;
