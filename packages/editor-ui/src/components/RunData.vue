<template>
	<div :class="$style.container">
		<n8n-callout
			v-if="canPinData && hasPinData"
			theme="secondary"
			icon="thumbtack"
			:class="$style['pinned-data-callout']"
		>
			{{ $locale.baseText('runData.pindata.thisDataIsPinned') }}
			<template #actions>
				<n8n-link
					theme="secondary"
					size="small"
					:bold="true"
					@click="onTogglePinData"
				>
					{{ $locale.baseText('runData.pindata.unpin') }}
				</n8n-link>
			</template>
			<template #trailingContent>
				<n8n-link
					:to="dataPinningDocsUrl"
					size="small"
					theme="secondary"
					:bold="true"
					:underline="true"
				>
					Learn more
				</n8n-link>
			</template>
		</n8n-callout>

		<BinaryDataDisplay :windowVisible="binaryDataDisplayVisible" :displayData="binaryDataDisplayData" @close="closeBinaryDataDisplay"/>

		<div :class="$style.header">
			<slot name="header"></slot>

			<div v-show="!hasRunError" @click.stop :class="$style.displayModes">
				<n8n-radio-buttons
					v-show="hasNodeRun && ((jsonData && jsonData.length > 0) || (binaryData && binaryData.length > 0))"
					:value="displayMode"
					:options="buttons"
					@input="onDisplayModeChange"
				/>
				<n8n-icon-button
					v-if="canPinData"
					:title="$locale.baseText('runData.editOutput')"
					:circle="false"
					class="ml-xs"
					icon="pencil-alt"
					type="tertiary"
					:disabled="editMode.enabled"
					@click="enterEditMode()"
				/>
				<n8n-tooltip placement="bottom-end" v-if="canPinData && (jsonData && jsonData.length > 0)">
					<template #content v-if="hasPinData">
						<div :class="$style['pin-data-tooltip']">
							<strong>
								{{ $locale.baseText('ndv.pinData.unpin.title') }}
							</strong>
							{{ $locale.baseText('ndv.pinData.unpin.description') }}
						</div>
					</template>
					<template #content v-else>
						<div :class="$style['pin-data-tooltip']">
							<strong>{{ $locale.baseText('ndv.pinData.pin.title') }}</strong>
							<n8n-text size="small" tag="p">
								{{ $locale.baseText('ndv.pinData.pin.description') }}
							</n8n-text>
							<n8n-link to="https://google.com" size="small">
								{{ $locale.baseText('ndv.pinData.pin.link') }}
								<n8n-icon icon="external-link-alt" size="small" />
							</n8n-link>
						</div>
					</template>
					<n8n-icon-button
						:class="`ml-xs ${$style['pin-data-button']} ${hasPinData ? $style['pin-data-button-active'] : ''}`"
						type="tertiary"
						active
						icon="thumbtack"
						:disabled="editMode.enabled || inputData.length === 0"
						@click="onTogglePinData"
					/>
				</n8n-tooltip>
			</div>
		</div>

		<div :class="$style.runSelector" v-if="maxRunIndex > 0" >
			<n8n-select size="small" :value="runIndex" @input="onRunIndexChange" @click.stop>
				<template slot="prepend">{{ $locale.baseText('ndv.output.run') }}</template>
				<n8n-option v-for="option in (maxRunIndex + 1)" :label="getRunLabel(option)" :value="option - 1" :key="option"></n8n-option>
			</n8n-select>


			<n8n-tooltip placement="right" v-if="canLinkRuns" :content="$locale.baseText(linkedRuns ? 'runData.unlinking.hint': 'runData.linking.hint')">
				<n8n-icon-button v-if="linkedRuns" icon="unlink" text size="small" @click="unlinkRun" />
				<n8n-icon-button v-else icon="link" text size="small" @click="linkRun" />
			</n8n-tooltip>

			<slot name="run-info"></slot>
		</div>

		<div v-if="maxOutputIndex > 0" :class="{[$style.tabs]: displayMode === 'table'}">
			<n8n-tabs :value="currentOutputIndex" @input="onBranchChange" :options="branches" />
		</div>

		<div v-else-if="hasNodeRun && dataCount > 0 && maxRunIndex === 0" :class="$style.itemsCount">
			<n8n-text>
				{{ dataCount }} {{ $locale.baseText('ndv.output.items', {adjustToNumber: dataCount}) }}
			</n8n-text>
		</div>

		<div :class="$style.dataContainer" ref="dataContainer">
			<div v-if="hasNodeRun && !hasRunError && displayMode === 'json'" v-show="!editMode.enabled" :class="$style['actions-group']">
				<el-dropdown trigger="click" @command="handleCopyClick">
					<span class="el-dropdown-link">
						<n8n-icon-button
							:title="$locale.baseText('runData.copyToClipboard')"
							icon="copy"
							type="tertiary"
							:circle="false"
						/>
					</span>
					<el-dropdown-menu slot="dropdown">
						<el-dropdown-item :command="{command: 'itemPath'}">
							{{ $locale.baseText('runData.copyItemPath') }}
						</el-dropdown-item>
						<el-dropdown-item :command="{command: 'parameterPath'}">
							{{ $locale.baseText('runData.copyParameterPath') }}
						</el-dropdown-item>
						<el-dropdown-item :command="{command: 'value'}">
							{{ $locale.baseText('runData.copyValue') }}
						</el-dropdown-item>
					</el-dropdown-menu>
				</el-dropdown>
			</div>

			<div v-if="isExecuting" :class="$style.center">
				<div :class="$style.spinner"><n8n-spinner type="ring" /></div>
				<n8n-text>{{ executingMessage }}</n8n-text>
			</div>

			<div v-else-if="editMode.enabled" :class="$style['edit-mode']">
				<code-editor :value="editMode.value" @input="$store.commit('ui/setOutputPanelEditModeValue', $event)" />
				<div :class="$style['edit-mode-footer']">
					<n8n-info-tip :class="$style['edit-mode-footer-infotip']">
						{{ $locale.baseText('runData.editor.copyDataInfo') }}
						<a href="https://google.com">
							{{ $locale.baseText('generic.learnMore') }}
						</a>
					</n8n-info-tip>
					<div :class="$style['edit-mode-footer-buttons']">
						<n8n-button
							type="tertiary"
							:label="$locale.baseText('runData.editor.cancel')"
							@click="onClickCancelEdit"
						/>
						<n8n-button
							class="ml-2xs"
							type="primary"
							:label="$locale.baseText('runData.editor.save')"
							@click="onClickSaveEdit"
						/>
					</div>
				</div>
			</div>

			<div v-else-if="!hasNodeRun" :class="$style.center">
				<slot name="node-not-run"></slot>
			</div>

			<div v-else-if="hasNodeRun && hasRunError" :class="$style.errorDisplay">
				<NodeErrorView :error="workflowRunData[node.name][runIndex].error" />
			</div>

			<div v-else-if="hasNodeRun && jsonData && jsonData.length === 0 && branches.length > 1" :class="$style.center">
				<n8n-text>
					{{ noDataInBranchMessage }}
				</n8n-text>
			</div>

			<div v-else-if="hasNodeRun && jsonData && jsonData.length === 0" :class="$style.center">
				<slot name="no-output-data"></slot>
			</div>

			<div v-else-if="hasNodeRun && !showData" :class="$style.center">
				<n8n-text :bold="true" color="text-dark" size="large">{{ tooMuchDataTitle }}</n8n-text>
				<n8n-text align="center" tag="div"><span v-html="$locale.baseText('ndv.output.tooMuchData.message', { interpolate: {size: dataSizeInMB }})"></span></n8n-text>

				<n8n-button
					outline
					:label="$locale.baseText('ndv.output.tooMuchData.showDataAnyway')"
					@click="showTooMuchData"
				/>
			</div>

			<div v-else-if="hasNodeRun && displayMode === 'table' && tableData && tableData.columns && tableData.columns.length === 0 && binaryData.length > 0" :class="$style.center">
				<n8n-text>
					{{ $locale.baseText('runData.switchToBinary.info') }}
					<a @click="switchToBinary">
						{{ $locale.baseText('runData.switchToBinary.binary') }}
					</a>
				</n8n-text>
			</div>

			<div v-else-if="hasNodeRun && displayMode === 'table' && tableData && tableData.columns && tableData.columns.length === 0" :class="$style.dataDisplay">
				<table :class="$style.table">
					<tr>
						<th :class="$style.emptyCell"></th>
					</tr>
					<tr v-for="(row, index1) in tableData.data" :key="index1">
						<td>
							<n8n-text>{{ $locale.baseText('runData.emptyItemHint') }}</n8n-text>
						</td>
					</tr>
				</table>
			</div>

			<div v-else-if="hasNodeRun && displayMode === 'table' && tableData" :class="$style.dataDisplay">
				<table :class="$style.table">
					<tr>
						<th v-for="column in (tableData.columns || [])" :key="column">{{column}}</th>
					</tr>
					<tr v-for="(row, index1) in tableData.data" :key="index1">
						<td v-for="(data, index2) in row" :key="index2">{{ [null, undefined].includes(data) ? '&nbsp;' : data }}</td>
					</tr>
				</table>
			</div>

			<div v-else-if="hasNodeRun && displayMode === 'json'" :class="$style.jsonDisplay">
				<vue-json-pretty
					:data="jsonData"
					:deep="10"
					v-model="state.path"
					:showLine="true"
					:showLength="true"
					selectableType="single"
					path=""
					:highlightSelectedNode="true"
					:selectOnClickNode="true"
					@click="dataItemClicked"
					class="json-data"
				/>
			</div>

			<div v-else-if="displayMode === 'binary' && binaryData.length === 0" :class="$style.center">
				<n8n-text align="center" tag="div">{{ $locale.baseText('runData.noBinaryDataFound') }}</n8n-text>
			</div>

			<div v-else-if="displayMode === 'binary'" :class="$style.dataDisplay">
				<div v-for="(binaryDataEntry, index) in binaryData" :key="index">
					<div :class="$style.binaryIndex" v-if="binaryData.length > 1">
						<div>
							{{index + 1}}
						</div>
					</div>

					<div :class="$style.binaryRow">
						<div :class="$style.binaryCell" v-for="(binaryData, key) in binaryDataEntry" :key="index + '_' + key">
							<div>
								<div :class="$style.binaryHeader">
									{{key}}
								</div>
								<div v-if="binaryData.fileName">
									<div><n8n-text size="small" :bold="true">{{ $locale.baseText('runData.fileName') }}: </n8n-text></div>
									<div :class="$style.binaryValue">{{binaryData.fileName}}</div>
								</div>
								<div v-if="binaryData.directory">
									<div><n8n-text size="small" :bold="true">{{ $locale.baseText('runData.directory') }}: </n8n-text></div>
									<div :class="$style.binaryValue">{{binaryData.directory}}</div>
								</div>
								<div v-if="binaryData.fileExtension">
									<div><n8n-text size="small" :bold="true">{{ $locale.baseText('runData.fileExtension') }}:</n8n-text></div>
									<div :class="$style.binaryValue">{{binaryData.fileExtension}}</div>
								</div>
								<div v-if="binaryData.mimeType">
									<div><n8n-text size="small" :bold="true">{{ $locale.baseText('runData.mimeType') }}: </n8n-text></div>
									<div :class="$style.binaryValue">{{binaryData.mimeType}}</div>
								</div>

								<div :class="$style.binaryButtonContainer">
									<n8n-button size="small" :label="$locale.baseText('runData.showBinaryData')" class="binary-data-show-data-button" @click="displayBinaryData(index, key)" />
									<n8n-button v-if="isDownloadable(index, key)" size="small" type="secondary" :label="$locale.baseText('runData.downloadBinaryData')" class="binary-data-show-data-button" @click="downloadBinaryData(index, key)" />
								</div>
							</div>
						</div>
					</div>
				</div>
			</div>
		</div>
		<div :class="$style.pagination" v-if="hasNodeRun && !hasRunError && dataCount > pageSize">
			<el-pagination
				background
				:hide-on-single-page="true"
				:current-page.sync="currentPage"
				:pager-count="5"
				:page-size="pageSize"
				layout="prev, pager, next"
				@current-change="onCurrentPageChange"
				:total="dataCount">
			</el-pagination>

			<div :class="$style.pageSizeSelector">
				<n8n-select size="mini" :value="pageSize" @input="onPageSizeChange">
					<template slot="prepend">{{ $locale.baseText('ndv.output.pageSize') }}</template>
					<n8n-option
						v-for="size in pageSizes"
						:key="size"
						:label="size"
						:value="size">
					</n8n-option>
					<n8n-option
						:label="$locale.baseText('ndv.output.all')"
						:value="dataCount"
					>
					</n8n-option>
				</n8n-select>
			</div>
		</div>

	</div>
</template>

<script lang="ts">
//@ts-ignore
import VueJsonPretty from 'vue-json-pretty';
import {
	GenericValue,
	IBinaryData,
	IBinaryKeyData,
	IDataObject,
	INodeExecutionData,
	INodeTypeDescription, IRun,
	IRunData,
	IRunExecutionData,
	ITaskData,
} from 'n8n-workflow';

import {
	IBinaryDisplayData,
	IExecutionResponse,
	INodeUi,
	IRunDataDisplayMode,
	ITab,
	ITableData,
} from '@/Interface';

import {
	DATA_PINNING_DOCS_URL,
	MAX_DISPLAY_DATA_SIZE,
	MAX_DISPLAY_ITEMS_AUTO_ALL, MAX_WORKFLOW_PINNED_DATA_SIZE,
} from '@/constants';

import BinaryDataDisplay from '@/components/BinaryDataDisplay.vue';
import WarningTooltip from '@/components/WarningTooltip.vue';
import NodeErrorView from '@/components/Error/NodeErrorView.vue';

import { copyPaste } from '@/components/mixins/copyPaste';
import { externalHooks } from "@/components/mixins/externalHooks";
import { genericHelpers } from '@/components/mixins/genericHelpers';
import { nodeHelpers } from '@/components/mixins/nodeHelpers';
import { pinData } from '@/components/mixins/pinData';

import mixins from 'vue-typed-mixins';

import { saveAs } from 'file-saver';
import {CodeEditor} from "@/components/forms";
import { stringSizeInBytes } from './helpers';

// A path that does not exist so that nothing is selected by default
const deselectedPlaceholder = '_!^&*';

export default mixins(
	copyPaste,
	externalHooks,
	genericHelpers,
	nodeHelpers,
	pinData,
)
	.extend({
		name: 'RunData',
		components: {
			BinaryDataDisplay,
			NodeErrorView,
			VueJsonPretty,
			WarningTooltip,
			CodeEditor,
		},
		props: {
			nodeUi: {
			}, // INodeUi | null
			runIndex: {
				type: Number,
			},
			linkedRuns: {
				type: Boolean,
			},
			canLinkRuns: {
				type: Boolean,
			},
			tooMuchDataTitle: {
				type: String,
			},
			noDataInBranchMessage: {
				type: String,
			},
			isExecuting: {
				type: Boolean,
			},
			executingMessage: {
				type: String,
			},
			sessionId: {
				type: String,
			},
			paneType: {
				type: String,
			},
			overrideOutputs: {
				type: Array,
			},
		},
		data () {
			return {
				binaryDataPreviewActive: false,
				dataSize: 0,
				deselectedPlaceholder,
				state: {
					value: '' as object | number | string,
					path: deselectedPlaceholder,
				},
				showData: false,
				outputIndex: 0,
				binaryDataDisplayVisible: false,
				binaryDataDisplayData: null as IBinaryDisplayData | null,

				MAX_DISPLAY_DATA_SIZE,
				MAX_DISPLAY_ITEMS_AUTO_ALL,
				currentPage: 1,
				pageSize: 10,
				pageSizes: [10, 25, 50, 100],
			};
		},
		mounted() {
			this.init();
		},
		computed: {
			activeNode(): INodeUi {
				return this.$store.getters.activeNode;
			},
			dataPinningDocsUrl(): string {
				return DATA_PINNING_DOCS_URL;
			},
			displayMode(): IRunDataDisplayMode {
				return this.$store.getters['ui/getPanelDisplayMode'](this.paneType);
			},
			node(): INodeUi | null {
				return (this.nodeUi as INodeUi | null) || null;
			},
			nodeType (): INodeTypeDescription | null {
				if (this.node) {
					return this.$store.getters.nodeType(this.node.type, this.node.typeVersion);
				}
				return null;
			},
<<<<<<< HEAD
			canPinData (): boolean {
				return this.paneType === 'output' && !(this.binaryData && this.binaryData.length > 0);
			},
			pinData (): boolean {
				return this.node !== null && this.$store.getters['pinDataByNodeName'](this.node.name);
			},
			hasPinData (): boolean {
				return this.node !== null && typeof this.pinData !== 'undefined';
			},
=======
>>>>>>> 3d27f358
			buttons(): Array<{label: string, value: string}> {
				const defaults = [
					{ label: this.$locale.baseText('runData.table'), value: 'table'},
					{ label: this.$locale.baseText('runData.json'), value: 'json'},
				];
				if (this.binaryData.length) {
					return [ ...defaults,
						{ label: this.$locale.baseText('runData.binary'), value: 'binary'},
					];
				}

				return defaults;
			},
			hasNodeRun(): boolean {
				return Boolean(!this.isExecuting && this.node && (this.workflowRunData && this.workflowRunData.hasOwnProperty(this.node.name) || this.hasPinData));
			},
			hasRunError(): boolean {
				return Boolean(this.node && this.workflowRunData && this.workflowRunData[this.node.name] && this.workflowRunData[this.node.name][this.runIndex] && this.workflowRunData[this.node.name][this.runIndex].error);
			},
			workflowExecution (): IExecutionResponse | null {
				return this.$store.getters.getWorkflowExecution;
			},
			workflowRunData (): IRunData | null {
				if (this.workflowExecution === null) {
					return null;
				}
				const executionData: IRunExecutionData = this.workflowExecution.data;
				if (executionData && executionData.resultData) {
					return executionData.resultData.runData;
				}
				return null;
			},
			dataCount (): number {
				return this.getDataCount(this.runIndex, this.currentOutputIndex);
			},
			dataSizeInMB(): string {
				return (this.dataSize / 1024 / 1000).toLocaleString();
			},
			maxOutputIndex (): number {
				if (this.node === null) {
					return 0;
				}

				const runData: IRunData | null = this.workflowRunData;

				if (runData === null || !runData.hasOwnProperty(this.node.name)) {
					return 0;
				}

				if (runData[this.node.name].length < this.runIndex) {
					return 0;
				}

				if (runData[this.node.name][this.runIndex]) {
					const taskData = runData[this.node.name][this.runIndex].data;
					if (taskData && taskData.main) {
						return taskData.main.length - 1;
					}
				}

				return 0;
			},
			maxRunIndex (): number {
				if (this.node === null) {
					return 0;
				}

				const runData: IRunData | null = this.workflowRunData;

				if (runData === null || !runData.hasOwnProperty(this.node.name)) {
					return 0;
				}

				if (runData[this.node.name].length) {
					return runData[this.node.name].length - 1;
				}

				return 0;
			},
			inputData (): INodeExecutionData[] {
				let inputData;
				if (this.node && this.pinData) {
					inputData = Array.isArray(this.pinData)
						? this.pinData.map((value) => ({
							json: value,
						}))
						: [{
							json: this.pinData,
						}];
				} else {
					inputData = this.getNodeInputData(this.node, this.runIndex, this.currentOutputIndex);
				}

				if (inputData.length === 0 || !Array.isArray(inputData)) {
					return [];
				}

				const offset = this.pageSize * (this.currentPage - 1);
				inputData = inputData.slice(offset, offset + this.pageSize);

				return inputData;
			},
			jsonData (): IDataObject[] {
				return this.convertToJson(this.inputData);
			},
			tableData (): ITableData | undefined {
				return this.convertToTable(this.inputData);
			},
			binaryData (): IBinaryKeyData[] {
				if (!this.node) {
					return [];
				}

				const binaryData = this.getBinaryData(this.workflowRunData, this.node.name, this.runIndex, this.currentOutputIndex);
				return binaryData.filter((data) => Boolean(data && Object.keys(data).length));
			},
			currentOutputIndex(): number {
				if (this.overrideOutputs && this.overrideOutputs.length && !this.overrideOutputs.includes(this.outputIndex)) {
					return this.overrideOutputs[0] as number;
				}

				return this.outputIndex;
			},
			branches (): ITab[] {
				function capitalize(name: string) {
					return name.charAt(0).toLocaleUpperCase() + name.slice(1);
				}
				const branches: ITab[] = [];
				for (let i = 0; i <= this.maxOutputIndex; i++) {
					if (this.overrideOutputs && !this.overrideOutputs.includes(i)) {
						continue;
					}
					const itemsCount = this.getDataCount(this.runIndex, i);
					const items = this.$locale.baseText('ndv.output.items', {adjustToNumber: itemsCount});
					let outputName = this.getOutputName(i);
					if (`${outputName}` === `${i}`) {
						outputName = `${this.$locale.baseText('ndv.output')} ${outputName}`;
					}
					else {
						outputName = capitalize(`${this.getOutputName(i)} ${this.$locale.baseText('ndv.output.branch')}`);
					}
					branches.push({
						label: itemsCount ? `${outputName} (${itemsCount} ${items})` : outputName,
						value: i,
					});
				}
				return branches;
			},
			editMode(): { enabled: boolean; value: string; } {
				return this.$store.getters['ui/outputPanelEditMode'];
			},
		},
		methods: {
			enterEditMode(data?: Array<Record<string, string>>) {
				this.$store.commit('ui/setOutputPanelEditModeEnabled', true);
				this.$store.commit('ui/setOutputPanelEditModeValue', JSON.stringify(data || this.jsonData, null, 2));
			},
			onClickCancelEdit() {
				this.$store.commit('ui/setOutputPanelEditModeEnabled', false);
				this.$store.commit('ui/setOutputPanelEditModeValue', '');
			},
			onClickSaveEdit() {
				let data;
				try {
					data = JSON.parse(this.editMode.value);
				} catch (error) {
					const title = this.$locale.baseText('runData.editOutputInvalid');

					const toRemove = new RegExp(/JSON\.parse:|of the JSON data/, 'g');
					const message = error.message.replace(toRemove, '').trim();
					const positionMatch = error.message.match(/at position (\d+)/);

					error.message = message.charAt(0).toUpperCase() + message.slice(1);

					if (positionMatch) {
						const position = parseInt(positionMatch[1], 10);
						const lineBreaksUpToPosition = (this.editMode.value.slice(0, position).match(/\n/g) || []).length;

						error.message += `, line ${lineBreaksUpToPosition + 1}`;
					}

					error.message += '.';

					this.$showError(error, title);
					return;
				}

				try {
					if (this.$store.getters['pinDataSize'] + stringSizeInBytes(JSON.stringify(data)) > MAX_WORKFLOW_PINNED_DATA_SIZE) {
						throw new Error(this.$locale.baseText('ndv.pinData.error.tooLarge.description'));
					}
				} catch (error) {
					this.$showError(error, this.$locale.baseText('ndv.pinData.error.tooLarge.title'));
					return;
				}

				if (this.isValidPinDataSize(data)) {
					this.$store.commit('ui/setOutputPanelEditModeEnabled', false);
					this.$store.commit('pinData', { node: this.node, data });
				}
			},
			async onTogglePinData() {
				if (this.hasPinData) {
					this.$store.commit('unpinData', { node: this.node });
				} else if (this.isValidPinDataSize(this.jsonData)) {
					this.$store.commit('pinData', { node: this.node, data: this.jsonData });

					if (this.maxRunIndex > 0) {
						this.$showToast({
							title: this.$locale.baseText('ndv.pinData.pin.multipleRuns.title', {
								interpolate: {
									index: `${this.runIndex}`,
								},
							}),
							message: this.$locale.baseText('ndv.pinData.pin.multipleRuns.description'),
							type: 'success',
							duration: 2000,
						});
					}
				}
			},
			isValidPinDataSize(data: IDataObject[]): boolean {
				try {
					if (this.$store.getters['pinDataSize'] + stringSizeInBytes(JSON.stringify(data)) > MAX_WORKFLOW_PINNED_DATA_SIZE) {
						throw new Error(this.$locale.baseText('ndv.pinData.error.tooLarge.description'));
					}

					return true;
				} catch (error) {
					this.$showError(error, this.$locale.baseText('ndv.pinData.error.tooLarge.title'));
					return false;
				}
			},
			switchToBinary() {
				this.onDisplayModeChange('binary');
			},
			onBranchChange(value: number) {
				this.outputIndex = value;

				this.$telemetry.track('User changed ndv branch', {
					session_id: this.sessionId,
					branch_index: value,
					node_type: this.activeNode.type,
					node_type_input_selection: this.nodeType? this.nodeType.name: '',
					pane: this.paneType,
				});
			},
			showTooMuchData() {
				this.showData = true;
				this.$telemetry.track('User clicked ndv button', {
					node_type: this.activeNode.type,
					workflow_id: this.$store.getters.workflowId,
					session_id: this.sessionId,
					pane: this.paneType,
					type: 'showTooMuchData',
				});
			},
			linkRun() {
				this.$emit('linkRun');
			},
			unlinkRun() {
				this.$emit('unlinkRun');
			},
			onCurrentPageChange() {
				this.$telemetry.track('User changed ndv page', {
					node_type: this.activeNode.type,
					workflow_id: this.$store.getters.workflowId,
					session_id: this.sessionId,
					pane: this.paneType,
					page_selected: this.currentPage,
					page_size: this.pageSize,
					items_total: this.dataCount,
				});
			},
			onPageSizeChange(pageSize: number) {
				this.pageSize = pageSize;
				const maxPage = Math.ceil(this.dataCount / this.pageSize);
				if (maxPage < this.currentPage) {
					this.currentPage = maxPage;
				}

				this.$telemetry.track('User changed ndv page size', {
					node_type: this.activeNode.type,
					workflow_id: this.$store.getters.workflowId,
					session_id: this.sessionId,
					pane: this.paneType,
					page_selected: this.currentPage,
					page_size: this.pageSize,
					items_total: this.dataCount,
				});
			},
			onDisplayModeChange(displayMode: IRunDataDisplayMode) {
				const previous = this.displayMode;
				this.$store.commit('ui/setPanelDisplayMode', {pane: this.paneType, mode: displayMode});

				const dataContainer = this.$refs.dataContainer;
				if (dataContainer) {
					const dataDisplay = (dataContainer as Element).children[0];

					if (dataDisplay){
						dataDisplay.scrollTo(0, 0);
					}
				}

				this.closeBinaryDataDisplay();
				this.$externalHooks().run('runData.displayModeChanged', { newValue: displayMode, oldValue: previous });
				if(this.activeNode) {
					this.$telemetry.track('User changed ndv item view', {
						previous_view: previous,
						new_view: displayMode,
						node_type: this.activeNode.type,
						workflow_id: this.$store.getters.workflowId,
						session_id: this.sessionId,
						pane: this.paneType,
					});
				}
			},
			getRunLabel(option: number) {
				let itemsCount = 0;
				for (let i = 0; i <= this.maxOutputIndex; i++) {
					itemsCount += this.getDataCount(option - 1, i);
				}
				const items = this.$locale.baseText('ndv.output.items', {adjustToNumber: itemsCount});
				const itemsLabel = itemsCount > 0 ? ` (${itemsCount} ${items})` : '';
				return option + this.$locale.baseText('ndv.output.of') + (this.maxRunIndex+1) + itemsLabel;
			},
			getDataCount(runIndex: number, outputIndex: number) {
				if (this.node === null) {
					return 0;
				}

				const runData: IRunData | null = this.workflowRunData;

				if (runData === null || !runData.hasOwnProperty(this.node.name)) {
					return 0;
				}

				if (runData[this.node.name].length <= runIndex) {
					return 0;
				}

				if (runData[this.node.name][runIndex].hasOwnProperty('error')) {
					return 1;
				}

				if (!runData[this.node.name][runIndex].hasOwnProperty('data') ||
					runData[this.node.name][runIndex].data === undefined
				) {
					return 0;
				}

				const inputData = this.getMainInputData(runData[this.node.name][runIndex].data!, outputIndex);

				return inputData.length;
			},
			init() {
				// Reset the selected output index every time another node gets selected
				this.outputIndex = 0;
				this.refreshDataSize();
				this.closeBinaryDataDisplay();
				if (this.binaryData.length > 0) {
					this.$store.commit('ui/setPanelDisplayMode', {pane: this.paneType, mode: 'binary'});
				}
				else if (this.displayMode === 'binary') {
					this.$store.commit('ui/setPanelDisplayMode', {pane: this.paneType, mode: 'table'});
				}
			},
			closeBinaryDataDisplay () {
				this.binaryDataDisplayVisible = false;
				this.binaryDataDisplayData = null;
			},
			convertToJson (inputData: INodeExecutionData[]): IDataObject[] {
				const returnData: IDataObject[] = [];
				inputData.forEach((data) => {
					if (!data.hasOwnProperty('json')) {
						return;
					}
					returnData.push(data.json);
				});

				return returnData;
			},
			convertToTable (inputData: INodeExecutionData[]): ITableData | undefined {
				const tableData: GenericValue[][] = [];
				const tableColumns: string[] = [];
				let leftEntryColumns: string[], entryRows: GenericValue[];
				// Go over all entries
				let entry: IDataObject;
				inputData.forEach((data) => {
					if (!data.hasOwnProperty('json')) {
						return;
					}
					entry = data.json;

					// Go over all keys of entry
					entryRows = [];
					leftEntryColumns = Object.keys(entry);

					// Go over all the already existing column-keys
					tableColumns.forEach((key) => {
						if (entry.hasOwnProperty(key)) {
							// Entry does have key so add its value
							entryRows.push(entry[key]);
							// Remove key so that we know that it got added
							leftEntryColumns.splice(leftEntryColumns.indexOf(key), 1);
						} else {
							// Entry does not have key so add null
							entryRows.push(null);
						}
					});

					// Go over all the columns the entry has but did not exist yet
					leftEntryColumns.forEach((key) => {
						// Add the key for all runs in the future
						tableColumns.push(key);
						// Add the value
						entryRows.push(entry[key]);
					});

					// Add the data of the entry
					tableData.push(entryRows);
				});

				// Make sure that all entry-rows have the same length
				tableData.forEach((entryRows) => {
					if (tableColumns.length > entryRows.length) {
						// Has to less entries so add the missing ones
						entryRows.push.apply(entryRows, new Array(tableColumns.length - entryRows.length));
					}
				});

				return {
					columns: tableColumns,
					data: tableData,
				};
			},
			clearExecutionData () {
				this.$store.commit('setWorkflowExecutionData', null);
				this.updateNodesExecutionIssues();
			},
			dataItemClicked (path: string, data: object | number | string) {
				this.state.value = data;
			},
			isDownloadable (index: number, key: string): boolean {
				const binaryDataItem: IBinaryData = this.binaryData[index][key];
				return !!(binaryDataItem.mimeType && binaryDataItem.fileName);
			},
			async downloadBinaryData (index: number, key: string) {
				const binaryDataItem: IBinaryData = this.binaryData[index][key];

				let bufferString = 'data:' + binaryDataItem.mimeType + ';base64,';
				if(binaryDataItem.id) {
					bufferString += await this.restApi().getBinaryBufferString(binaryDataItem.id);
				} else {
					bufferString += binaryDataItem.data;
				}

				const data = await fetch(bufferString);
				const blob = await data.blob();
				saveAs(blob, binaryDataItem.fileName);
			},
			displayBinaryData (index: number, key: string) {
				this.binaryDataDisplayVisible = true;

				this.binaryDataDisplayData = {
					node: this.node!.name,
					runIndex: this.runIndex,
					outputIndex: this.currentOutputIndex,
					index,
					key,
				};
			},
			getOutputName (outputIndex: number) {
				if (this.node === null) {
					return outputIndex + 1;
				}

				const nodeType = this.nodeType;
				if (!nodeType || !nodeType.outputNames || nodeType.outputNames.length <= outputIndex) {
					return outputIndex + 1;
				}

				return nodeType.outputNames[outputIndex];
			},
			convertPath (path: string): string {
				// TODO: That can for sure be done fancier but for now it works
				const placeholder = '*___~#^#~___*';
				let inBrackets = path.match(/\[(.*?)\]/g);

				if (inBrackets === null) {
					inBrackets = [];
				} else {
					inBrackets = inBrackets.map(item => item.slice(1, -1)).map(item => {
						if (item.startsWith('"') && item.endsWith('"')) {
							return item.slice(1, -1);
						}
						return item;
					});
				}
				const withoutBrackets = path.replace(/\[(.*?)\]/g, placeholder);
				const pathParts = withoutBrackets.split('.');
				const allParts = [] as string[];
				pathParts.forEach(part => {
					let index = part.indexOf(placeholder);
					while(index !== -1) {
						if (index === 0) {
							allParts.push(inBrackets!.shift() as string);
							part = part.substr(placeholder.length);
						} else {
							allParts.push(part.substr(0, index));
							part = part.substr(index);
						}
						index = part.indexOf(placeholder);
					}
					if (part !== '') {
						allParts.push(part);
					}
				});

				return '["' + allParts.join('"]["') + '"]';
			},
			handleCopyClick (commandData: { command: string }) {
				const newPath = this.convertPath(this.state.path);

				let value: string;
				if (commandData.command === 'value') {
					if (typeof this.state.value === 'object') {
						value = JSON.stringify(this.state.value, null, 2);
					} else {
						value = this.state.value.toString();
					}
				} else {
					let startPath = '';
					let path = '';
					if (commandData.command === 'itemPath') {
						const pathParts = newPath.split(']');
						const index = pathParts[0].slice(1);
						path = pathParts.slice(1).join(']');
						startPath = `$item(${index}).$node["${this.node!.name}"].json`;
					} else if (commandData.command === 'parameterPath') {
						path = newPath.split(']').slice(1).join(']');
						startPath = `$node["${this.node!.name}"].json`;
					}
					if (!path.startsWith('[') && !path.startsWith('.') && path) {
						path += '.';
					}
					value = `{{ ${startPath + path} }}`;
				}

				this.copyToClipboard(value);
			},
			refreshDataSize () {
				// Hide by default the data from being displayed
				this.showData = false;

				// Check how much data there is to display
				const inputData = this.getNodeInputData(this.node, this.runIndex, this.currentOutputIndex);

				const offset = this.pageSize * (this.currentPage - 1);
				const jsonItems = inputData.slice(offset, offset + this.pageSize).map(item => item.json);

				this.dataSize = JSON.stringify(jsonItems).length;

				if (this.dataSize < this.MAX_DISPLAY_DATA_SIZE) {
					// Data is reasonable small (< 200kb) so display it directly
					this.showData = true;
				}
			},
			onRunIndexChange(run: number) {
				this.$emit('runChange', run);
			},
		},
		watch: {
			node() {
				this.init();
			},
			jsonData () {
				this.refreshDataSize();
			},
			binaryData (newData: IBinaryKeyData[], prevData: IBinaryKeyData[]) {
				if (newData.length && !prevData.length && this.displayMode !== 'binary') {
					this.switchToBinary();
				}
				else if (!newData.length && this.displayMode === 'binary') {
					this.onDisplayModeChange('table');
				}
			},
		},
	});
</script>

<style lang="scss" module>
.infoIcon {
	color: var(--color-foreground-dark);
}

.center {
	display: flex;
	height: 100%;
	flex-direction: column;
	align-items: center;
	justify-content: center;
	padding: var(--spacing-s) var(--spacing-s) var(--spacing-xl) var(--spacing-s);
	text-align: center;

	> * {
		max-width: 316px;
		margin-bottom: var(--spacing-2xs);
	}
}

.container {
	position: relative;
	width: 100%;
	height: 100%;
	background-color: var(--color-background-base);
	display: flex;
	flex-direction: column;
}

.pinned-data-callout {
	border-radius: inherit;
	border-bottom-right-radius: 0;
}

.header {
	display: flex;
	align-items: center;
	margin-bottom: var(--spacing-s);
	padding: var(--spacing-s) var(--spacing-s) 0 var(--spacing-s);
	position: relative;
	height: 30px;

	> *:first-child {
		flex-grow: 1;
	}
}

.dataContainer {
	position: relative;
	height: 100%;

	&:hover {
		.actions-group {
			opacity: 1;
		}
	}
}

.dataDisplay {
	position: absolute;
	top: 0;
	left: 0;
	padding-left: var(--spacing-s);
	right: 0;
	overflow-y: auto;
	line-height: 1.5;
	word-break: normal;
	height: 100%;
	padding-bottom: var(--spacing-3xl);
}

.errorDisplay {
	composes: dataDisplay;
	padding-right: var(--spacing-s);
}

.jsonDisplay {
	composes: dataDisplay;
	background-color: var(--color-background-base);
	padding-top: var(--spacing-s);
}

.tabs {
	margin-bottom: var(--spacing-s);
}

.table {
	border-collapse: separate;
	text-align: left;
	width: calc(100% - var(--spacing-s));
	margin-right: var(--spacing-s);
	font-size: var(--font-size-s);

	th {
		padding: var(--spacing-2xs);
		background-color: var(--color-background-base);
		border-top: var(--border-base);
		border-bottom: var(--border-base);
		border-left: var(--border-base);
		position: sticky;
		top: 0;
	}

	td {
		padding: var(--spacing-2xs);
		border-bottom: var(--border-base);
		border-left: var(--border-base);
		overflow-wrap: break-word;
		max-width: 300px;
		white-space: pre-wrap;
	}

	th:last-child, td:last-child {
		border-right: var(--border-base);
	}
}

.emptyCell {
	height: 32px;
}

.itemsCount {
	margin-left: var(--spacing-s);
	margin-bottom: var(--spacing-s);
}

.runSelector {
	max-width: 200px;
	margin-left: var(--spacing-s);
	margin-bottom: var(--spacing-s);
	display: flex;

	> * {
		margin-right: var(--spacing-4xs);
	}
}

.actions-group {
	position: absolute;
	z-index: 10;
	top: 12px;
	right: var(--spacing-l);
	opacity: 0;
	transition: opacity 0.3s ease;
}

.pagination {
	width: 100%;
	display: flex;
	justify-content: center;
	align-items: center;
	bottom: 0;
	padding: 5px;
}

.binaryIndex {
	display: block;
	padding: var(--spacing-2xs);
	font-size: var(--font-size-2xs);

	> * {
		display: inline-block;
		width: 30px;
		height: 30px;
		line-height: 30px;
		border-radius: var(--border-radius-base);
		text-align: center;
		background-color: var(--color-foreground-xdark);
		font-weight: var(--font-weight-bold);
		color: var(--color-text-xlight);
	}
}

.binaryRow {
	display: inline-flex;
	font-size: var(--font-size-2xs);
}


.binaryCell {
	display: inline-block;
	width: 300px;
	overflow: hidden;
	background-color: #fff;
	margin-right: var(--spacing-s);
	margin-bottom: var(--spacing-s);
	border-radius: var(--border-radius-base);
	border: var(--border-base);
	padding: var(--spacing-s);
}

.binaryHeader {
	color: $--color-primary;
	font-weight: 600;
	font-size: 1.2em;
	padding-bottom: 0.5em;
	margin-bottom: 0.5em;
	border-bottom: 1px solid #ccc;
}

.binaryButtonContainer {
	margin-top: 1.5em;
	display: flex;
	flex-direction: row;
	justify-content: center;

	> * {
		flex-grow: 0;
		margin-right: var(--spacing-3xs);
	}
}

.binaryValue {
	white-space: initial;
	word-wrap: break-word;
}

.pageSizeSelector {
	text-transform: capitalize;
	max-width: 150px;
}

.displayModes {
	display: flex;
	justify-content: flex-end;
	flex-grow: 1;
}

.pin-data-tooltip {
	max-width: 240px;
}

.pin-data-button {
	svg {
		transition: transform 0.3s ease;
	}
}

.pin-data-button-active {
	&,
	&:hover,
	&:focus,
	&:active {
		border-color: var(--color-primary);
		color: var(--color-primary);
		background: var(--color-primary-tint-2);
	}

	svg {
		transform: rotate(45deg);
	}
}

.spinner {
	* {
		color: var(--color-primary);
		min-height: 40px;
		min-width: 40px;
	}

	display: flex;
	justify-content: center;
	margin-bottom: var(--spacing-s);
}

.edit-mode {
	height: calc(100% - var(--spacing-s));
	display: flex;
	flex-direction: column;
	justify-content: flex-end;
	align-items: flex-end;
	padding-right: var(--spacing-s);
}

.edit-mode-footer {
	display: flex;
	justify-content: space-between;
	align-items: center;
	padding-top: var(--spacing-s);
	padding-left: var(--spacing-s);
}

.edit-mode-footer-infotip {
	display: flex;
	flex: 1;
	width: 100%;
}

.edit-mode-footer-buttons {
	display: flex;
	justify-content: flex-end;
	align-items: center;
	margin-left: var(--spacing-s);
}
</style>

<style lang="scss">
.vjs-tree {
	color: var(--color-json-default);
}

.vjs-tree.is-highlight-selected {
	background-color: var(--color-json-highlight);
}

.vjs-tree .vjs-value__null {
	color: var(--color-json-null);
}

.vjs-tree .vjs-value__boolean {
	color: var(--color-json-boolean);
}

.vjs-tree .vjs-value__number {
	color: var(--color-json-number);
}

.vjs-tree .vjs-value__string {
	color: var(--color-json-string);
}

.vjs-tree .vjs-key {
	color: var(--color-json-key);
}

.vjs-tree .vjs-tree__brackets {
	color: var(--color-json-brackets);
}

.vjs-tree .vjs-tree__brackets:hover {
	color: var(--color-json-brackets-hover);
}

.vjs-tree .vjs-tree__content.has-line {
	border-left: 1px dotted var(--color-json-line);
}

</style><|MERGE_RESOLUTION|>--- conflicted
+++ resolved
@@ -463,18 +463,9 @@
 				}
 				return null;
 			},
-<<<<<<< HEAD
 			canPinData (): boolean {
 				return this.paneType === 'output' && !(this.binaryData && this.binaryData.length > 0);
 			},
-			pinData (): boolean {
-				return this.node !== null && this.$store.getters['pinDataByNodeName'](this.node.name);
-			},
-			hasPinData (): boolean {
-				return this.node !== null && typeof this.pinData !== 'undefined';
-			},
-=======
->>>>>>> 3d27f358
 			buttons(): Array<{label: string, value: string}> {
 				const defaults = [
 					{ label: this.$locale.baseText('runData.table'), value: 'table'},
