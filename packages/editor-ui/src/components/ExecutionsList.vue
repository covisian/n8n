<template>
	<span>
		<el-dialog :visible="dialogVisible" append-to-body width="80%" :title="`Workflow Executions ${combinedExecutions.length}/${finishedExecutionsCountEstimated === true ? '~' : ''}${combinedExecutionsCount}`" :before-close="closeDialog">
			<div class="filters">
				<el-row>
					<el-col :span="2" class="filter-headline">
						Filters:
					</el-col>
<<<<<<< HEAD
					<el-col :span="6">
=======
					<el-col :span="7">
>>>>>>> 13516119
						<n8n-select v-model="filter.workflowId" placeholder="Select Workflow" size="medium" filterable @change="handleFilterChanged">
							<n8n-option
								v-for="item in workflows"
								:key="item.id"
								:label="item.name"
								:value="item.id">
							</n8n-option>
						</n8n-select>
					</el-col>
<<<<<<< HEAD
					<el-col :span="2">&nbsp;
					</el-col>
					<el-col :span="4">
=======
					<el-col :span="5" :offset="1">
>>>>>>> 13516119
						<n8n-select v-model="filter.status" placeholder="Select Status" size="medium" filterable @change="handleFilterChanged">
							<n8n-option
								v-for="item in statuses"
								:key="item.id"
								:label="item.name"
								:value="item.id">
							</n8n-option>
						</n8n-select>
<<<<<<< HEAD
					</el-col>
					<el-col :span="4">&nbsp;
=======
>>>>>>> 13516119
					</el-col>
					<el-col :span="4" :offset="5" class="autorefresh">
						<el-checkbox v-model="autoRefresh" @change="handleAutoRefreshToggle">Auto refresh</el-checkbox>
					</el-col>
				</el-row>
			</div>

			<div class="selection-options">
				<span v-if="checkAll === true || isIndeterminate === true">
					Selected: {{numSelected}} / <span v-if="finishedExecutionsCountEstimated === true">~</span>{{finishedExecutionsCount}}
					<n8n-icon-button title="Delete Selected" icon="trash" size="small" @click="handleDeleteSelected" />
				</span>
			</div>

			<el-table :data="combinedExecutions" stripe v-loading="isDataLoading" :row-class-name="getRowClass">
				<el-table-column label="" width="30">
					<!-- eslint-disable-next-line vue/no-unused-vars -->
					<template slot="header" slot-scope="scope">
						<el-checkbox :indeterminate="isIndeterminate" v-model="checkAll" @change="handleCheckAllChange">Check all</el-checkbox>
					</template>
					<template slot-scope="scope">
						<el-checkbox v-if="scope.row.stoppedAt !== undefined && scope.row.id" :value="selectedItems[scope.row.id.toString()] || checkAll" @change="handleCheckboxChanged(scope.row.id)" >Check all</el-checkbox>
					</template>
				</el-table-column>
				<el-table-column property="startedAt" label="Started At / ID" width="205">
					<template slot-scope="scope">
						{{convertToDisplayDate(scope.row.startedAt)}}<br />
						<small v-if="scope.row.id">ID: {{scope.row.id}}</small>
					</template>
				</el-table-column>
				<el-table-column property="workflowName" label="Name">
					<template slot-scope="scope">
						<span class="workflow-name">
							{{scope.row.workflowName || '[UNSAVED WORKFLOW]'}}
						</span>

						<span v-if="scope.row.stoppedAt === undefined">
							(running)
						</span>
						<span v-if="scope.row.retryOf !== undefined">
							<br /><small>Retry of "{{scope.row.retryOf}}"</small>
						</span>
						<span v-else-if="scope.row.retrySuccessId !== undefined">
							<br /><small>Success retry "{{scope.row.retrySuccessId}}"</small>
						</span>
					</template>
				</el-table-column>
				<el-table-column label="Status" width="122" align="center">
					<template slot-scope="scope" align="center">

						<n8n-tooltip placement="top" >
							<div slot="content" v-html="statusTooltipText(scope.row)"></div>

							<span class="status-badge running" v-if="scope.row.stoppedAt === undefined">
								Running
							</span>
							<span class="status-badge success" v-else-if="scope.row.finished">
								Success
							</span>
							<span class="status-badge error" v-else-if="scope.row.stoppedAt !== null">
								Error
							</span>
							<span class="status-badge warning" v-else>
								Unknown
							</span>
						</n8n-tooltip>

						<el-dropdown trigger="click" @command="handleRetryClick">
							<span class="retry-button">
								<n8n-icon-button
									 v-if="scope.row.stoppedAt !== undefined && !scope.row.finished && scope.row.retryOf === undefined && scope.row.retrySuccessId === undefined"
									 type="light"
									 :theme="scope.row.stoppedAt === null ? 'warning': 'danger'"
									 size="small"
									 title="Retry execution"
									 icon="redo"
								/>
							</span>
							<el-dropdown-menu slot="dropdown">
								<el-dropdown-item :command="{command: 'currentlySaved', row: scope.row}">Retry with currently saved workflow</el-dropdown-item>
								<el-dropdown-item :command="{command: 'original', row: scope.row}">Retry with original workflow</el-dropdown-item>
							</el-dropdown-menu>
						</el-dropdown>

					</template>
				</el-table-column>
				<el-table-column property="mode" label="Mode" width="100" align="center"></el-table-column>
				<el-table-column label="Running Time" width="150" align="center">
					<template slot-scope="scope">
						<span v-if="scope.row.stoppedAt === undefined">
							<font-awesome-icon icon="spinner" spin />
							<execution-time :start-time="scope.row.startedAt"/>
						</span>
						<!-- stoppedAt will be null if process crashed -->
						<span v-else-if="scope.row.stoppedAt === null">
							--
						</span>
						<span v-else>
							{{ displayTimer(new Date(scope.row.stoppedAt).getTime() - new Date(scope.row.startedAt).getTime(), true) }}
						</span>
					</template>
				</el-table-column>
				<el-table-column label="" width="100" align="center">
					<template slot-scope="scope">
						<span v-if="scope.row.stoppedAt === undefined">
							<n8n-icon-button icon="stop" title="Stop Execution" @click.stop="stopExecution(scope.row.id)" :loading="stoppingExecutions.includes(scope.row.id)" />
						</span>
						<span v-else-if="scope.row.id">
							<n8n-icon-button icon="folder-open" title="Open Past Execution" @click.stop="displayExecution(scope.row)" />
						</span>
					</template>
				</el-table-column>
			</el-table>

			<div class="load-more" v-if="finishedExecutionsCount > finishedExecutions.length || finishedExecutionsCountEstimated === true">
				<n8n-button icon="sync" title="Load More" label="Load More" @click="loadMore()" :loading="isDataLoading" />
			</div>

		</el-dialog>
	</span>
</template>

<script lang="ts">
import Vue from 'vue';

import ExecutionTime from '@/components/ExecutionTime.vue';
import WorkflowActivator from '@/components/WorkflowActivator.vue';

import { externalHooks } from '@/components/mixins/externalHooks';
import { restApi } from '@/components/mixins/restApi';
import { genericHelpers } from '@/components/mixins/genericHelpers';
import { showMessage } from '@/components/mixins/showMessage';
import {
	IExecutionsCurrentSummaryExtended,
	IExecutionDeleteFilter,
	IExecutionsListResponse,
	IExecutionShortResponse,
	IExecutionsSummary,
	IWorkflowShortResponse,
} from '@/Interface';

import {
	IDataObject,
} from 'n8n-workflow';

import {
	range as _range,
} from 'lodash';

import mixins from 'vue-typed-mixins';

export default mixins(
	externalHooks,
	genericHelpers,
	restApi,
	showMessage,
).extend({
	name: 'ExecutionsList',
	props: [
		'dialogVisible',
	],
	components: {
		ExecutionTime,
		WorkflowActivator,
	},
	data () {
		return {
			finishedExecutions: [] as IExecutionsSummary[],
			finishedExecutionsCount: 0,
			finishedExecutionsCountEstimated: false,

			checkAll: false,
			autoRefresh: true,
			autoRefreshInterval: undefined as undefined | NodeJS.Timer,

			filter: {
				status: 'ALL',
				workflowId: 'ALL',
			},

			isDataLoading: false,

			requestItemsPerRequest: 10,

			selectedItems: {} as { [key: string]: boolean; },

			stoppingExecutions: [] as string[],
			workflows: [] as IWorkflowShortResponse[],
			statuses: [
				{
					id: 'ALL',
					name: 'Any Status',
				},
				{
					id: 'error',
					name: 'Error',
				},
				{
					id: 'running',
					name: 'Running',
				},
				{
					id: 'success',
					name: 'Success',
				},
			],

		};
	},
	computed: {
		activeExecutions (): IExecutionsCurrentSummaryExtended[] {
			return this.$store.getters.getActiveExecutions;
		},
		combinedExecutions (): IExecutionsSummary[] {
			const returnData: IExecutionsSummary[] = [];

			if (['ALL', 'running'].includes(this.filter.status)) {
				returnData.push.apply(returnData, this.activeExecutions);
			}
			if (['ALL', 'error', 'success'].includes(this.filter.status)) {
				returnData.push.apply(returnData, this.finishedExecutions);
			}

			return returnData;
		},
		combinedExecutionsCount (): number {
			return 0 + this.activeExecutions.length + this.finishedExecutionsCount;
		},
		numSelected (): number {
			if (this.checkAll === true) {
				return this.finishedExecutionsCount;
			}

			return Object.keys(this.selectedItems).length;
		},
		isIndeterminate (): boolean {
			if (this.checkAll === true) {
				return false;
			}

			if (this.numSelected > 0) {
				return true;
			}
			return false;
		},
		workflowFilterCurrent (): IDataObject {
			const filter: IDataObject = {};
			if (this.filter.workflowId !== 'ALL') {
				filter.workflowId = this.filter.workflowId;
			}
			return filter;
		},
		workflowFilterPast (): IDataObject {
			const filter: IDataObject = {};
			if (this.filter.workflowId !== 'ALL') {
				filter.workflowId = this.filter.workflowId;
			}
			if (['error', 'success'].includes(this.filter.status)) {
				filter.finished = this.filter.status === 'success';
			}
			return filter;
		},
	},
	watch: {
		dialogVisible (newValue, oldValue) {
			if (newValue) {
				this.openDialog();
			}
		},
	},
	methods: {
		closeDialog () {
			// Handle the close externally as the visible parameter is an external prop
			// and is so not allowed to be changed here.
			this.$emit('closeDialog');
			if (this.autoRefreshInterval) {
				clearInterval(this.autoRefreshInterval);
				this.autoRefreshInterval = undefined;
			}
			return false;
		},
		displayExecution (execution: IExecutionShortResponse) {
			this.$router.push({
				name: 'ExecutionById',
				params: { id: execution.id },
			});
			this.closeDialog();
		},
		handleAutoRefreshToggle () {
			if (this.autoRefreshInterval) {
				// Clear any previously existing intervals (if any - there shouldn't)
				clearInterval(this.autoRefreshInterval);
				this.autoRefreshInterval = undefined;
			}


			if (this.autoRefresh) {
				this.autoRefreshInterval = setInterval(this.loadAutoRefresh, 4 * 1000); // refresh data every 4 secs
			}
		},
		handleCheckAllChange () {
			if (this.checkAll === false) {
				Vue.set(this, 'selectedItems', {});
			}
		},
		handleCheckboxChanged (executionId: string) {
			if (this.selectedItems[executionId]) {
				Vue.delete(this.selectedItems, executionId);
			} else {
				Vue.set(this.selectedItems, executionId, true);
			}
		},
		async handleDeleteSelected () {
			const deleteExecutions = await this.confirmMessage(`Are you sure that you want to delete the ${this.numSelected} selected executions?`, 'Delete Executions?', 'warning', 'Yes, delete!');

			if (deleteExecutions === false) {
				return;
			}

			this.isDataLoading = true;

			const sendData: IExecutionDeleteFilter = {};
			if (this.checkAll === true) {
				sendData.deleteBefore = this.finishedExecutions[0].startedAt as Date;
			} else {
				sendData.ids = Object.keys(this.selectedItems);
			}

			sendData.filters = this.workflowFilterPast;

			try {
				await this.restApi().deleteExecutions(sendData);
			} catch (error) {
				this.isDataLoading = false;
				this.$showError(error, 'Problem deleting executions', 'There was a problem deleting the executions:');

				return;
			}
			this.isDataLoading = false;

			this.$showMessage({
				title: 'Execution deleted',
				message: 'The executions got deleted!',
				type: 'success',
			});

			Vue.set(this, 'selectedItems', {});
			this.checkAll = false;

			this.refreshData();
		},
		handleFilterChanged () {
			this.refreshData();
		},
		handleRetryClick (commandData: { command: string, row: IExecutionShortResponse }) {
			let loadWorkflow = false;
			if (commandData.command === 'currentlySaved') {
				loadWorkflow = true;
			}

			this.retryExecution(commandData.row, loadWorkflow);
		},
		getRowClass (data: IDataObject): string {
			const classes: string[] = [];
			if ((data.row as IExecutionsSummary).stoppedAt === undefined) {
				classes.push('currently-running');
			}

			return classes.join(' ');
		},
		getWorkflowName (workflowId: string): string | undefined {
			const workflow = this.workflows.find((data) => data.id === workflowId);
			if (workflow === undefined) {
				return undefined;
			}

			return workflow.name;
		},
		async loadActiveExecutions (): Promise<void> {
			const activeExecutions = await this.restApi().getCurrentExecutions(this.workflowFilterCurrent);
			for (const activeExecution of activeExecutions) {
				if (activeExecution.workflowId !== undefined && activeExecution.workflowName === undefined) {
					activeExecution.workflowName = this.getWorkflowName(activeExecution.workflowId);
				}
			}

			this.$store.commit('setActiveExecutions', activeExecutions);
		},
		async loadAutoRefresh () : Promise<void> {
			const filter = this.workflowFilterPast;
			// We cannot use firstId here as some executions finish out of order. Let's say
			// You have execution ids 500 to 505 running.
			// Suppose 504 finishes before 500, 501, 502 and 503.
			// iF you use firstId, filtering id >= 504 you won't
			// ever get ids 500, 501, 502 and 503 when they finish
			const pastExecutionsPromise: Promise<IExecutionsListResponse> = this.restApi().getPastExecutions(filter, 30);
			const currentExecutionsPromise: Promise<IExecutionsCurrentSummaryExtended[]> = this.restApi().getCurrentExecutions({});

			const results = await Promise.all([pastExecutionsPromise, currentExecutionsPromise]);

			for (const activeExecution of results[1]) {
				if (activeExecution.workflowId !== undefined && activeExecution.workflowName === undefined) {
					activeExecution.workflowName = this.getWorkflowName(activeExecution.workflowId);
				}
			}

			this.$store.commit('setActiveExecutions', results[1]);

			// execution IDs are typed as string, int conversion is necessary so we can order.
			const alreadyPresentExecutionIds = this.finishedExecutions.map(exec => parseInt(exec.id, 10));
			let lastId = 0;
			const gaps = [] as number[];
			for(let i = results[0].results.length - 1; i >= 0; i--) {
				const currentItem = results[0].results[i];
				const currentId = parseInt(currentItem.id, 10);
				if (lastId !== 0 && isNaN(currentId) === false) {
					// We are doing this iteration to detect possible gaps.
					// The gaps are used to remove executions that finished
					// and were deleted from database but were displaying
					// in this list while running.
					if (currentId - lastId > 1) {
						// We have some gaps.
						const range = _range(lastId + 1, currentId);
						gaps.push(...range);
					}
				}
				lastId = parseInt(currentItem.id, 10) || 0;

				// Check new results from end to start
				// Add new items accordingly.
				const executionIndex = alreadyPresentExecutionIds.indexOf(currentId);
				if (executionIndex !== -1) {
					// Execution that we received is already present.

					if (this.finishedExecutions[executionIndex].finished === false && currentItem.finished === true) {
						// Concurrency stuff. This might happen if the execution finishes
						// prior to saving all information to database. Somewhat rare but
						// With auto refresh and several executions, it happens sometimes.
						// So we replace the execution data so it displays correctly.
						this.finishedExecutions[executionIndex] = currentItem;
					}

					continue;
				}

				// Find the correct position to place this newcomer
				let j;
				for (j = this.finishedExecutions.length - 1; j >= 0; j--) {
					if (currentId < parseInt(this.finishedExecutions[j].id, 10)) {
						this.finishedExecutions.splice(j + 1, 0, currentItem);
						break;
					}
				}
				if (j === -1) {
					this.finishedExecutions.unshift(currentItem);
				}
			}
			this.finishedExecutions = this.finishedExecutions.filter(execution => !gaps.includes(parseInt(execution.id, 10)) && lastId >= parseInt(execution.id, 10));
			this.finishedExecutionsCount = results[0].count;
			this.finishedExecutionsCountEstimated = results[0].estimated;
		},
		async loadFinishedExecutions (): Promise<void> {
			if (this.filter.status === 'running') {
				this.finishedExecutions = [];
				this.finishedExecutionsCount = 0;
				this.finishedExecutionsCountEstimated = false;
				return;
			}
			const data = await this.restApi().getPastExecutions(this.workflowFilterPast, this.requestItemsPerRequest);
			this.finishedExecutions = data.results;
			this.finishedExecutionsCount = data.count;
			this.finishedExecutionsCountEstimated = data.estimated;
		},
		async loadMore () {
			if (this.filter.status === 'running') {
				return;
			}

			this.isDataLoading = true;

			const filter = this.workflowFilterPast;
			let lastId: string | number | undefined;

			if (this.finishedExecutions.length !== 0) {
				const lastItem = this.finishedExecutions.slice(-1)[0];
				lastId = lastItem.id;
			}

			let data: IExecutionsListResponse;
			try {
				data = await this.restApi().getPastExecutions(filter, this.requestItemsPerRequest, lastId);
			} catch (error) {
				this.isDataLoading = false;
				this.$showError(error, 'Problem loading workflows', 'There was a problem loading the workflows:');
				return;
			}

			this.finishedExecutions.push.apply(this.finishedExecutions, data.results);
			this.finishedExecutionsCount = data.count;
			this.finishedExecutionsCountEstimated = data.estimated;

			this.isDataLoading = false;
		},
		async loadWorkflows () {
			try {
				const workflows = await this.restApi().getWorkflows();
				workflows.sort((a, b) => {
					if (a.name.toLowerCase() < b.name.toLowerCase()) {
						return -1;
					}
					if (a.name.toLowerCase() > b.name.toLowerCase()) {
						return 1;
					}
					return 0;
				});

				// @ts-ignore
				workflows.unshift({
					id: 'ALL',
					name: 'All Workflows',
				});

				Vue.set(this, 'workflows', workflows);
			} catch (error) {
				this.$showError(error, 'Problem loading workflows', 'There was a problem loading the workflows:');
			}
		},
		async openDialog () {
			Vue.set(this, 'selectedItems', {});
			this.filter.workflowId = 'ALL';
			this.checkAll = false;

			await this.loadWorkflows();
			await this.refreshData();
			this.handleAutoRefreshToggle();

			this.$externalHooks().run('executionsList.openDialog');
		},
		async retryExecution (execution: IExecutionShortResponse, loadWorkflow?: boolean) {
			this.isDataLoading = true;

			try {
				const retrySuccessful = await this.restApi().retryExecution(execution.id, loadWorkflow);

				if (retrySuccessful === true) {
					this.$showMessage({
						title: 'Retry successful',
						message: 'The retry was successful!',
						type: 'success',
					});
				} else {
					this.$showMessage({
						title: 'Retry unsuccessful',
						message: 'The retry was not successful!',
						type: 'error',
					});
				}

				this.isDataLoading = false;
			} catch (error) {
				this.$showError(error, 'Problem with retry', 'There was a problem with the retry:');

				this.isDataLoading = false;
			}
		},
		async refreshData () {
			this.isDataLoading = true;

			try {
				const activeExecutionsPromise = this.loadActiveExecutions();
				const finishedExecutionsPromise = this.loadFinishedExecutions();
				await Promise.all([activeExecutionsPromise, finishedExecutionsPromise]);
			} catch (error) {
				this.$showError(error, 'Problem loading', 'There was a problem loading the data:');
			}

			this.isDataLoading = false;
		},
		statusTooltipText (entry: IExecutionsSummary): string {
			if (entry.stoppedAt === undefined) {
				return 'The worklow is currently executing.';
			} else if (entry.finished === true && entry.retryOf !== undefined) {
				return `The workflow execution was a retry of "${entry.retryOf}" and it was successful.`;
			} else if (entry.finished === true) {
				return 'The worklow execution was successful.';
			} else if (entry.retryOf !== undefined) {
				return `The workflow execution was a retry of "${entry.retryOf}" and failed.<br />New retries have to be started from the original execution.`;
			} else if (entry.retrySuccessId !== undefined) {
				return `The workflow execution failed but the retry "${entry.retrySuccessId}" was successful.`;
			} else if (entry.stoppedAt === null) {
				return 'The workflow execution is probably still running but it may have crashed and n8n cannot safely tell. ';
			} else {
				return 'The workflow execution failed.';
			}
		},
		async stopExecution (activeExecutionId: string) {
			try {
				// Add it to the list of currently stopping executions that we
				// can show the user in the UI that it is in progress
				this.stoppingExecutions.push(activeExecutionId);

				await this.restApi().stopCurrentExecution(activeExecutionId);

				// Remove it from the list of currently stopping executions
				const index = this.stoppingExecutions.indexOf(activeExecutionId);
				this.stoppingExecutions.splice(index, 1);

				this.$showMessage({
					title: 'Execution stopped',
					message: `The execution with the id "${activeExecutionId}" got stopped!`,
					type: 'success',
				});

				this.refreshData();
			} catch (error) {
				this.$showError(error, 'Problem stopping execution', 'There was a problem stopping the execuction:');
			}
		},
	},
});
</script>

<style scoped lang="scss">

.autorefresh {
	padding-right: 0.5em;
	text-align: right;
}

.filters {
	line-height: 2em;
	.refresh-button {
		position: absolute;
		right: 0;
	}
}

.load-more {
	margin: 2em 0 0 0;
	width: 100%;
	text-align: center;
}

.retry-button {
	margin-left: 5px;
}

.selection-options {
	height: 2em;
}

.status-badge {
	position: relative;
	display: inline-block;
	padding: 0 10px;
	height: 22.6px;
	line-height: 22.6px;
	border-radius: 15px;
	text-align: center;
	font-weight: 400;
	font-size: 12px;

	&.error {
		background-color: var(--color-danger-tint-1);
		color: var(--color-danger);
	}

	&.success {
		background-color: var(--color-success-tint-1);
		color: var(--color-success);
	}

	&.running, &.warning {
		background-color: var(--color-warning-tint-2);
		color: var(--color-warning);
	}
}

.workflow-name {
	font-weight: bold;
}

</style>

<style lang="scss">

.currently-running {
	background-color: $--color-primary-light !important;
}

.el-table tr:hover.currently-running td {
	background-color: darken($--color-primary-light, 3% ) !important;
}

</style><|MERGE_RESOLUTION|>--- conflicted
+++ resolved
@@ -6,11 +6,7 @@
 					<el-col :span="2" class="filter-headline">
 						Filters:
 					</el-col>
-<<<<<<< HEAD
-					<el-col :span="6">
-=======
 					<el-col :span="7">
->>>>>>> 13516119
 						<n8n-select v-model="filter.workflowId" placeholder="Select Workflow" size="medium" filterable @change="handleFilterChanged">
 							<n8n-option
 								v-for="item in workflows"
@@ -20,13 +16,7 @@
 							</n8n-option>
 						</n8n-select>
 					</el-col>
-<<<<<<< HEAD
-					<el-col :span="2">&nbsp;
-					</el-col>
-					<el-col :span="4">
-=======
 					<el-col :span="5" :offset="1">
->>>>>>> 13516119
 						<n8n-select v-model="filter.status" placeholder="Select Status" size="medium" filterable @change="handleFilterChanged">
 							<n8n-option
 								v-for="item in statuses"
@@ -35,11 +25,6 @@
 								:value="item.id">
 							</n8n-option>
 						</n8n-select>
-<<<<<<< HEAD
-					</el-col>
-					<el-col :span="4">&nbsp;
-=======
->>>>>>> 13516119
 					</el-col>
 					<el-col :span="4" :offset="5" class="autorefresh">
 						<el-checkbox v-model="autoRefresh" @change="handleAutoRefreshToggle">Auto refresh</el-checkbox>
