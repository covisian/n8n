<template>
	<div v-if="credentialTypesNodeDescriptionDisplayed.length" class="node-credentials">
		<credentials-edit :dialogVisible="credentialNewDialogVisible" :editCredentials="editCredentials" :setCredentialType="addType" :nodesInit="nodesInit" :node="node" @closeDialog="closeCredentialNewDialog" @credentialsCreated="credentialsCreated" @credentialsUpdated="credentialsUpdated"></credentials-edit>

		<div class="headline">
			Credentials
		</div>

		<div v-for="credentialTypeDescription in credentialTypesNodeDescriptionDisplayed" :key="credentialTypeDescription.name" class="credential-data">
			<el-row v-if="displayCredentials(credentialTypeDescription)" class="credential-parameter-wrapper">

				<el-col :span="10" class="parameter-name">
					{{credentialTypeNames[credentialTypeDescription.name]}}:
				</el-col>
				<el-col :span="12" class="parameter-value" :class="getIssues(credentialTypeDescription.name).length?'has-issues':''">

					<div :style="credentialInputWrapperStyle(credentialTypeDescription.name)">
<<<<<<< HEAD
						<n8n-select v-model="credentials[credentialTypeDescription.name]" :disabled="isReadOnly" @change="credentialSelected(credentialTypeDescription.name)" placeholder="Select Credential" size="medium">
=======
						<n8n-select v-model="credentials[credentialTypeDescription.name]" :disabled="isReadOnly" @change="credentialSelected(credentialTypeDescription.name)" placeholder="Select Credential" size="small">
>>>>>>> 13516119
							<n8n-option
								v-for="(item, index) in credentialOptions[credentialTypeDescription.name]"
								:key="item.name + '_' + index"
								:label="item.name"
								:value="item.name">
							</n8n-option>
						</n8n-select>
					</div>

					<div class="credential-issues">
						<n8n-tooltip placement="top" >
							<div slot="content" v-html="'Issues:<br />&nbsp;&nbsp;- ' + getIssues(credentialTypeDescription.name).join('<br />&nbsp;&nbsp;- ')"></div>
							<font-awesome-icon icon="exclamation-triangle" />
						</n8n-tooltip>
					</div>

				</el-col>
				<el-col :span="2" class="parameter-value credential-action">
					<font-awesome-icon v-if="credentials[credentialTypeDescription.name]" icon="pen" @click="updateCredentials(credentialTypeDescription.name)" class="update-credentials clickable" title="Update Credentials" />
				</el-col>

			</el-row>
		</div>

	</div>
</template>

<script lang="ts">
import Vue from 'vue';

import { restApi } from '@/components/mixins/restApi';
import {
	ICredentialsCreatedEvent,
	ICredentialsResponse,
	INodeUi,
	INodeUpdatePropertiesInformation,
} from '@/Interface';
import {
	ICredentialType,
	INodeCredentialDescription,
	INodeTypeDescription,
} from 'n8n-workflow';

import CredentialsEdit from '@/components/CredentialsEdit.vue';
import ParameterInput from '@/components/ParameterInput.vue';

import { genericHelpers } from '@/components/mixins/genericHelpers';
import { nodeHelpers } from '@/components/mixins/nodeHelpers';
import { showMessage } from '@/components/mixins/showMessage';

import mixins from 'vue-typed-mixins';

export default mixins(
	genericHelpers,
	nodeHelpers,
	restApi,
	showMessage,
).extend({
	name: 'NodeCredentials',
	props: [
		'node', // INodeUi
	],
	components: {
		CredentialsEdit,
		ParameterInput,
	},
	computed: {
		credentialTypesNode (): string[] {
			return this.credentialTypesNodeDescription
				.map((credentialTypeDescription) => credentialTypeDescription.name);
		},
		credentialTypesNodeDescriptionDisplayed (): INodeCredentialDescription[] {
			return this.credentialTypesNodeDescription
				.filter((credentialTypeDescription) => {
					return this.displayCredentials(credentialTypeDescription);
				});
		},
		credentialTypesNodeDescription (): INodeCredentialDescription[] {
			const node = this.node as INodeUi;

			const activeNodeType = this.$store.getters.nodeType(node.type) as INodeTypeDescription;
			if (activeNodeType && activeNodeType.credentials) {
				return activeNodeType.credentials;
			}

			return [];
		},
		credentialTypeNames () {
			const returnData: {
				[key: string]: string;
			} = {};
			let credentialType: ICredentialType | null;
			for (const credentialTypeName of this.credentialTypesNode) {
				credentialType = this.$store.getters.credentialType(credentialTypeName);
				returnData[credentialTypeName] = credentialType !== null ? credentialType.displayName : credentialTypeName;
			}
			return returnData;
		},
	},
	data () {
		return {
			addType: undefined as string | undefined,
			credentialNewDialogVisible: false,
			credentialOptions: {} as { [key: string]: ICredentialsResponse[]; },
			credentials: {} as {
				[key: string]: string | undefined
			},
			editCredentials: null as object | null, // Credentials filter
			newCredentialText: '- Create New -',
			nodesInit: undefined as string[] | undefined,
		};
	},
	watch: {
		node () {
			this.init();
		},
	},
	methods: {
		closeCredentialNewDialog () {
			this.credentialNewDialogVisible = false;
		},
		async credentialsCreated (eventData: ICredentialsCreatedEvent) {
			await this.credentialsUpdated(eventData);
		},
		credentialsUpdated (eventData: ICredentialsCreatedEvent) {
			if (!this.credentialTypesNode.includes(eventData.data.type)) {
				return;
			}

			this.init();
			Vue.set(this.credentials, eventData.data.type, eventData.data.name);

			// Makes sure that it does also get set correctly on the node not just the UI
			this.credentialSelected(eventData.data.type);

			if (eventData.options.closeDialog === true) {
				this.closeCredentialNewDialog();
			}
		},
		credentialInputWrapperStyle (credentialType: string) {
			let deductWidth = 0;
			const styles = {
				width: '100%',
			};
			if (this.getIssues(credentialType).length) {
				deductWidth += 20;
			}

			if (deductWidth !== 0) {
				styles.width = `calc(100% - ${deductWidth}px)`;
			}

			return styles;
		},
		credentialSelected (credentialType: string) {
			const credential = this.credentials[credentialType];
			if (credential === this.newCredentialText) {
				// New credentials should be created
				this.addType = credentialType;
				this.editCredentials = null;
				this.nodesInit = [ (this.node as INodeUi).type ];
				this.credentialNewDialogVisible = true;

				this.credentials[credentialType] = undefined;
			}

			const node = this.node as INodeUi;

			const updateInformation: INodeUpdatePropertiesInformation = {
				name: node.name,
				properties: {
					credentials: JSON.parse(JSON.stringify(this.credentials)),
				},
			};

			this.$emit('credentialSelected', updateInformation);
		},
		displayCredentials (credentialTypeDescription: INodeCredentialDescription): boolean {
			if (credentialTypeDescription.displayOptions === undefined) {
				// If it is not defined no need to do a proper check
				return true;
			}
			return this.displayParameter(this.node.parameters, credentialTypeDescription, '');
		},
		getIssues (credentialTypeName: string): string[] {
			const node = this.node as INodeUi;

			if (node.issues === undefined || node.issues.credentials === undefined) {
				return [];
			}

			if (!node.issues.credentials.hasOwnProperty(credentialTypeName)) {
				return [];
			}

			return node.issues.credentials[credentialTypeName];
		},
		updateCredentials (credentialType: string): void {
			const name = this.credentials[credentialType];
			const credentialData = this.credentialOptions[credentialType].find((optionData: ICredentialsResponse) => optionData.name === name);
			if (credentialData === undefined) {
				this.$showMessage({
					title: 'Credentials not found',
					message: `The credentials named "${name}" of type "${credentialType}" could not be found!`,
					type: 'error',
				});
				return;
			}

			const editCredentials = {
				id: credentialData.id,
				name,
				type: credentialType,
			};

			this.editCredentials = editCredentials;
			this.addType = credentialType;
			this.credentialNewDialogVisible = true;
		},

		init () {
			const node = this.node as INodeUi;

			const newOption = {
				name: this.newCredentialText,
			};

			let options = [];

			// Get the available credentials for each type
			for (const credentialType of this.credentialTypesNode) {
				options = this.$store.getters.credentialsByType(credentialType);
				options.push(newOption as ICredentialsResponse);
				Vue.set(this.credentialOptions, credentialType, options);
			}

			// Set the current node credentials
			if (node.credentials) {
				Vue.set(this, 'credentials', JSON.parse(JSON.stringify(node.credentials)));
			} else {
				Vue.set(this, 'credentials', {});
			}
		},

	},
	mounted () {
		this.init();
	},
});
</script>

<style lang="scss">

.node-credentials {
	padding-bottom: 1em;
	margin: 0.5em;
	border-bottom: 1px solid #ccc;

	.credential-issues {
		display: none;
		width: 20px;
		text-align: right;
		float: right;
		color: #ff8080;
		font-size: 1.2em;
		margin-top: 3px;
	}

	.credential-data + .credential-data {
		margin-top: 1em;
	}

	.has-issues {
		.credential-issues {
			display: inline-block;
		}
	}

	.headline {
		font-weight: bold;
		margin-bottom: 0.7em;
	}

	.credential-parameter-wrapper {
		display: flex;
		align-items: center;
	}

	.parameter-name {
		font-weight: 400;
	}

	.parameter-value {
		display: flex;
		align-items: center;
	}

	.credential-action {
		display: flex;
		justify-content: center;
		align-items: center;
	}
}

</style><|MERGE_RESOLUTION|>--- conflicted
+++ resolved
@@ -15,11 +15,7 @@
 				<el-col :span="12" class="parameter-value" :class="getIssues(credentialTypeDescription.name).length?'has-issues':''">
 
 					<div :style="credentialInputWrapperStyle(credentialTypeDescription.name)">
-<<<<<<< HEAD
-						<n8n-select v-model="credentials[credentialTypeDescription.name]" :disabled="isReadOnly" @change="credentialSelected(credentialTypeDescription.name)" placeholder="Select Credential" size="medium">
-=======
 						<n8n-select v-model="credentials[credentialTypeDescription.name]" :disabled="isReadOnly" @change="credentialSelected(credentialTypeDescription.name)" placeholder="Select Credential" size="small">
->>>>>>> 13516119
 							<n8n-option
 								v-for="(item, index) in credentialOptions[credentialTypeDescription.name]"
 								:key="item.name + '_' + index"
