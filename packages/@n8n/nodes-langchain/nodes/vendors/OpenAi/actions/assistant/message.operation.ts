--- conflicted
+++ resolved
@@ -4,7 +4,7 @@
 import type { OpenAIToolType } from 'langchain/dist/experimental/openai_assistant/schema';
 import { OpenAI as OpenAIClient } from 'openai';
 
-import { NodeOperationError, updateDisplayOptions } from 'n8n-workflow';
+import { NodeConnectionType, NodeOperationError, updateDisplayOptions } from 'n8n-workflow';
 import type {
 	IDataObject,
 	IExecuteFunctions,
@@ -12,6 +12,7 @@
 	INodeProperties,
 } from 'n8n-workflow';
 
+import type { BufferWindowMemory } from 'langchain/memory';
 import { formatToOpenAIAssistantTool } from '../../helpers/utils';
 import { assistantRLC } from '../descriptions';
 
@@ -204,35 +205,46 @@
 		tools: tools ?? [],
 	});
 
-<<<<<<< HEAD
+	const memory = (await this.getInputConnectionData(NodeConnectionType.AiMemory, 0)) as
+		| BufferWindowMemory
+		| undefined;
+
 	const chainValues: IDataObject = {
-=======
-	const response = await agentExecutor.withConfig(getTracingConfig(this)).invoke({
->>>>>>> 82c8801f
 		content: input,
 		signal: this.getExecutionCancelSignal(),
 		timeout: options.timeout ?? 10000,
 	};
-
-	if (options.threadId) {
-		chainValues.threadId = options.threadId;
-	} else {
-		const workflowData = this.getWorkflowStaticData('node');
-		if (workflowData.threadId) {
-			chainValues.threadId = workflowData.threadId;
-		} else {
-			chainValues.threadId = (await client.beta.threads.create()).id;
-			workflowData.threadId = chainValues.threadId;
+	if (memory) {
+		if (memory.chatHistory.lc_kwargs?.threadId) {
+			chainValues.threadId = memory.chatHistory.lc_kwargs?.threadId;
+			console.log('🚀 ~ execute ~ chainValues.threadId:', chainValues.threadId);
 		}
 	}
 
-	const response = await agentExecutor.invoke(chainValues);
-
-	if (options.deleteThread && response.threadId) {
-		await client.beta.threads.del(response.threadId);
-		const workflowData = this.getWorkflowStaticData('node');
-		delete workflowData.threadId;
-	}
+	// console.log('🚀 ~ execute ~ chainValues:', chainValues);
+	const response = await agentExecutor.withConfig(getTracingConfig(this)).invoke(chainValues);
+	if (memory) {
+		await memory.saveContext({ input, wat2: 123 }, { output: response.output, wat: 123 });
+		memory.chatHistory.lc_kwargs = { threadId: response.threadId };
+		// console.log('🚀 ~ execute ~ vars:', memory);
+	}
+	const workflowData = this.getWorkflowStaticData('node');
+	console.log('🚀 ~ execute ~ workflowData:', workflowData);
+	workflowData.test = new Date().toISOString();
+	// if (response.threadId) {
+	// 	// const existingThread = false; //?? (await client.beta.threads.retrieve(response.threadId));
+	// 	// if (!existingThread) {
+	// 		// console.log('🚀 ~ execute ~ client.beta.threads.runs:', client.beta.threads.runs);
+	// 		// existingThread = client.beta.threads.runs
+	// 	// }
+
+	// 	if (options.deleteThread) {
+	// 		await client.beta.threads.del(response.threadId);
+	// 		delete workflowData.threadId;
+	// 	} else {
+	// 		workflowData.threadId = response.threadId;
+	// 	}
+	// }
 
 	if (
 		options.preserveOriginalTools !== false &&
