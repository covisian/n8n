--- conflicted
+++ resolved
@@ -250,14 +250,9 @@
 				}
 
 				for (let i = 0; i < length; i++) {
-<<<<<<< HEAD
-					const options = this.getNodeParameter('options', i);
-					Object.assign(qs, options);
-=======
 					try {
 						const options = this.getNodeParameter('options', i) as IDataObject;
 						Object.assign(qs, options);
->>>>>>> 1c2ca624
 
 						// if (qs.useInt64Timestamp !== undefined) {
 						// 	qs.formatOptions = {
@@ -270,28 +265,6 @@
 							fields = (qs.selectedFields as string).split(',');
 						}
 
-<<<<<<< HEAD
-					if (returnAll) {
-						responseData = await googleApiRequestAllItems.call(
-							this,
-							'rows',
-							'GET',
-							`/v2/projects/${projectId}/datasets/${datasetId}/tables/${tableId}/data`,
-							{},
-							qs,
-						);
-						returnData.push.apply(returnData, (simple) ? simplify(responseData, fields) : responseData);
-					} else {
-						qs.maxResults = this.getNodeParameter('limit', i);
-						responseData = await googleApiRequest.call(
-							this,
-							'GET',
-							`/v2/projects/${projectId}/datasets/${datasetId}/tables/${tableId}/data`,
-							{},
-							qs,
-						);
-						returnData.push.apply(returnData, (simple) ? simplify(responseData.rows, fields) : responseData.rows);
-=======
 						if (returnAll) {
 							responseData = await googleApiRequestAllItems.call(
 								this,
@@ -319,7 +292,6 @@
 							continue;
 						}
 						throw new NodeApiError(this.getNode(), error);
->>>>>>> 1c2ca624
 					}
 				}
 			}
