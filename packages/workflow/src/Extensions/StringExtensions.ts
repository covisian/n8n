--- conflicted
+++ resolved
@@ -460,11 +460,7 @@
 toDateTime.doc = {
 	name: 'toDateTime',
 	description:
-<<<<<<< HEAD
-		'Converts the string to a DateTime. Useful for further transformation. Supported formats for the string are ISO 8601, HTTP, RFC2822, SQL and Unix timestamp in milliseconds. To parse other formats, use <a target="_blank" href=”https://moment.github.io/luxon/api-docs/index.html#datetimefromformat”> <code>DateTime.fromFormat()</code></a>.',
-=======
 		'Converts the string to a <a target="_blank" href="https://moment.github.io/luxon/api-docs/">Luxon</a> DateTime. Useful for further transformation. Supported formats for the string are ISO 8601, HTTP, RFC2822, SQL and Unix timestamp in milliseconds. To parse other formats, use <a target="_blank" href=”https://moment.github.io/luxon/api-docs/index.html#datetimefromformat”> <code>DateTime.fromFormat()</code></a>.',
->>>>>>> 75408b01
 	section: 'cast',
 	returnType: 'DateTime',
 	docURL:
@@ -473,9 +469,6 @@
 		{ example: '"2024-03-29T18:06:31.798+01:00".toDateTime()' },
 		{ example: '"Fri, 29 Mar 2024 18:08:01 +0100".toDateTime()' },
 		{ example: '"20240329".toDateTime()' },
-<<<<<<< HEAD
-		{ example: '"1711732132990".toDateTime()' },
-=======
 		{ example: '"1711732132990".toDateTime("ms")' },
 		{ example: '"31-01-2024".toDateTime("dd-MM-yyyy")' },
 	],
@@ -487,7 +480,6 @@
 				'The format of the date string. Options are <code>ms</code> (for Unix timestamp in milliseconds), <code>s</code> (for Unix timestamp in seconds), <code>us</code> (for Unix timestamp in microseconds) or <code>excel</code> (for days since 1900). Custom formats can be specified using <a href="https://moment.github.io/luxon/#/formatting?id=table-of-tokens">Luxon tokens</a>.',
 			type: 'string',
 		},
->>>>>>> 75408b01
 	],
 };
 
